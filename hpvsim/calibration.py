'''
Define the calibration class
'''

import os
import numpy as np
import pylab as pl
import pandas as pd
import sciris as sc
from . import misc as hpm
from . import plotting as hppl
from . import analysis as hpa
from . import parameters as hppar
from .settings import options as hpo # For setting global options


__all__ = ['Calibration']

def import_optuna():
    ''' A helper function to import Optuna, which is an optional dependency '''
    try:
        import optuna as op # Import here since it's slow
    except ModuleNotFoundError as E: # pragma: no cover
        errormsg = f'Optuna import failed ({str(E)}), please install first (pip install optuna)'
        raise ModuleNotFoundError(errormsg)
    return op


class Calibration(sc.prettyobj):
    '''
    A class to handle calibration of HPVsim simulations. Uses the Optuna hyperparameter
    optimization library (optuna.org), which must be installed separately (via
    pip install optuna).

    Note: running a calibration does not guarantee a good fit! You must ensure that
    you run for a sufficient number of iterations, have enough free parameters, and
    that the parameters have wide enough bounds. Please see the tutorial on calibration
    for more information.

    Args:
        sim          (Sim)  : the simulation to calibrate
        datafiles    (list) : list of datafile strings to calibrate to
        calib_pars   (dict) : a dictionary of the parameters to calibrate of the format dict(key1=[best, low, high])
        fit_args     (dict) : a dictionary of options that are passed to sim.compute_fit() to calculate the goodness-of-fit
        par_samplers (dict) : an optional mapping from parameters to the Optuna sampler to use for choosing new points for each; by default, suggest_uniform
        n_trials     (int)  : the number of trials per worker
        n_workers    (int)  : the number of parallel workers (default: maximum
        total_trials (int)  : if n_trials is not supplied, calculate by dividing this number by n_workers)
        name         (str)  : the name of the database (default: 'hpvsim_calibration')
        run_best     (int)  : number of top parameter set to run after calibration is finished (default 0)
        db_name      (str)  : the name of the database file (default: 'hpvsim_calibration.db')
        keep_db      (bool) : whether to keep the database after calibration (default: false)
        storage      (str)  : the location of the database (default: sqlite)
        rand_seed    (int)  : if provided, use this random seed to initialize Optuna runs (for reproducibility)
        label        (str)  : a label for this calibration object
        die          (bool) : whether to stop if an exception is encountered (default: false)
        verbose      (bool) : whether to print details of the calibration
        kwargs       (dict) : passed to hpv.Calibration()

    Returns:
        A Calibration object

    **Example**::

        sim = hpv.Sim(pars, genotypes=[16, 18])
        calib_pars = dict(beta=[0.05, 0.010, 0.20],hpv_control_prob=[.9, 0.5, 1])
        calib = hpv.Calibration(sim, calib_pars=calib_pars,
                                datafiles=['test_data/south_africa_hpv_data.xlsx',
                                           'test_data/south_africa_cancer_data.xlsx'],
                                total_trials=10, n_workers=4)
        calib.calibrate()
        calib.plot()

    '''

    def __init__(self, sim, datafiles, calib_pars=None, genotype_pars=None, fit_args=None, par_samplers=None,
                 n_trials=None, n_workers=None, total_trials=None, name=None, db_name=None,
                 keep_db=None, storage=None, rand_seed=None, label=None, die=False, verbose=True,
                 run_best=None):

        import multiprocessing as mp # Import here since it's also slow

        # Handle run arguments
        if n_trials  is None: n_trials  = 20
        if n_workers is None: n_workers = mp.cpu_count()
        if name      is None: name      = 'hpvsim_calibration'
        if db_name   is None: db_name   = f'{name}.db'
        if keep_db   is None: keep_db   = False
        if storage   is None: storage   = f'sqlite:///{db_name}'
<<<<<<< HEAD
        if total_trials is not None: n_trials = int(np.ceil(total_trials/n_workers))
=======
        if run_best  is None: run_best  = 50
        if total_trials is not None: n_trials = total_trials/n_workers
>>>>>>> bcfec60b
        self.run_args   = sc.objdict(n_trials=int(n_trials), n_workers=int(n_workers), name=name, db_name=db_name, keep_db=keep_db, storage=storage, rand_seed=rand_seed)

        # Handle other inputs
        self.label          = label
        self.sim            = sim
        self.calib_pars     = calib_pars
        self.genotype_pars  = genotype_pars
        self.run_best       = run_best # Whether to run the best sims once the trials are done
        self.fit_args       = sc.mergedicts(fit_args)
        self.par_samplers   = sc.mergedicts(par_samplers)
        self.die            = die
        self.verbose        = verbose
        self.calibrated     = False

        # Create age_results intervention
        self.target_data = []
        for datafile in datafiles:
            self.target_data.append(hpm.load_data(datafile))

        sim_results = sc.objdict()
        age_result_keys = sc.objdict()

        # Go through each of the target keys and determine how we are going to get the results from sim
        for targ in self.target_data:
            targ_keys = targ.name.unique()
            if len(targ_keys) > 1:
                errormsg = f'Only support one set of targets per datafile, {len(targ_keys)} provided'
                raise ValueError(errormsg)
            if 'age' in targ.columns:
                age_result_keys[targ_keys[0]] = sc.objdict(
                    datafile=sc.dcp(targ),
                    compute_fit=True,
                )
            else:
                sim_results[targ_keys[0]] = sc.objdict(
                    data=sc.dcp(targ)
                )

        ar = hpa.age_results(result_keys=age_result_keys)
        self.sim['analyzers'] += [ar]
        self.sim.initialize()
        for rkey in sim_results.keys():
            sim_results[rkey].timepoints = sim.get_t(sim_results[rkey].data.year.unique()[0], return_date_format='str')[0]//sim.resfreq
            if 'weights' not in sim_results[rkey].data.columns:
                sim_results[rkey].weights = np.ones(len(sim_results[rkey].data))
        self.age_results_keys = age_result_keys.keys()
        self.sim_results = sim_results
        self.sim_results_keys = sim_results.keys()

        self.result_properties = sc.objdict()
        for rkey in self.age_results_keys + self.sim_results_keys:
            self.result_properties[rkey] = sc.objdict()
            self.result_properties[rkey].name = self.sim.results[rkey].name
            self.result_properties[rkey].color = self.sim.results[rkey].color

        # Temporarily store a filename
        self.tmp_filename = 'tmp_calibration_%05i.obj'

        return


    def run_sim(self, calib_pars=None, genotype_pars=None, label=None, return_sim=False):
        ''' Create and run a simulation '''
        sim = self.sim.copy()
        if label: sim.label = label

<<<<<<< HEAD
        new_pars = self.get_full_pars(sim=sim, calib_pars=calib_pars, genotype_pars=genotype_pars)
        sim.update_pars(new_pars)

=======
>>>>>>> bcfec60b
        # Run the sim
        try:
            sim.run()
            if return_sim:
                return sim
            else:
                return sim.fit

        except Exception as E:
            if self.die:
                raise E
            else:
                warnmsg = f'Encountered error running sim!\nParameters:\n{new_pars}\nTraceback:\n{sc.traceback()}'
                hpm.warn(warnmsg)
                output = None if return_sim else np.inf
                return output


<<<<<<< HEAD
    @staticmethod
    def get_full_pars(sim=None, calib_pars=None, genotype_pars=None):
        ''' Make a full pardict from the subset of regular sim parameters and genotype parameters used in calibration'''

        # Prepare the parameters
        if calib_pars is not None:
            new_pars = {k:v for k,v in calib_pars.items() if k in sim.pars}
            if len(new_pars) != len(calib_pars):
                extra = set(calib_pars.keys()) - set(new_pars.keys())
                errormsg = f'The following parameters are not part of the sim, nor is a custom function specified to use them: {sc.strjoin(extra)}'
                raise ValueError(errormsg)
        else:
            new_pars = {}
        if genotype_pars is not None:
            new_genotype_pars = {}
            for gname, gpars in genotype_pars.items():
                this_genotype_pars = hppar.get_genotype_pars(gname)
                for gpar, gval in gpars.items():
                    if isinstance(gval, dict):
                        for gparkey, gparval in gval.items():
                            this_genotype_pars[gpar][gparkey] = gparval
                    else:
                        this_genotype_pars[gpar] = gval
                new_genotype_pars[gname] = this_genotype_pars

            all_genotype_pars = sc.dcp(sim['genotype_pars'])
            all_genotype_pars.update(new_genotype_pars)
            new_pars['genotype_pars'] = all_genotype_pars

        return new_pars


    def trial_pars_to_sim_pars(self, trial_pars=None, return_full=True):
        '''
        Create genotype_pars and pars dicts from the trial parameters
        Args:
            trial_pars (dict): dictionary of parameters from a single trial. If not provided, best parameters will be used
            return_full (bool): whether to return a unified par dict ready for use in a sim, or the sim pars and genotype pars separately
        '''

        # Initialize
        calib_pars = {}
        genotype_pars = sc.objdict()

        # Deal with trial parameters
        if trial_pars is None:
            try:
                trial_pars = self.best_pars
            except:
                errormsg = 'No trial parameters provided.'
                raise ValueError(errormsg)

        # Handle genotype parameters
        for gname, gpars in self.genotype_pars.items():
            this_genotype_pars = hppar.get_genotype_pars(gname) # Get default values
            for gpar, gval in gpars.items():
                if isinstance(gval, dict):
                    for gparkey in gval.keys():
                        this_genotype_pars[gpar][gparkey] = trial_pars[f'{gname}_{gpar}_{gparkey}'] # Update with values from trial pars
                else:
                    this_genotype_pars[gpar] = trial_pars[f'{gname}_{gpar}']
            genotype_pars[gname] = this_genotype_pars

        # Handle regular sim parameters
        for pname in self.calib_pars.keys():
            calib_pars[pname] = trial_pars[pname]

        # Return
        if return_full:
            all_pars = self.get_full_pars(sim=self.sim, calib_pars=calib_pars, genotype_pars=genotype_pars)
            return all_pars
        else:
            return pars, genotype_pars


=======
>>>>>>> bcfec60b
    def sim_to_sample_pars(self):
        ''' Convert sim pars to sample pars '''

        initial_pars = sc.objdict()
        par_bounds = sc.objdict()

        # Convert regular sim pars
        if self.calib_pars is not None:
            for key, val in self.calib_pars.items():
                if isinstance(val, list):
                    initial_pars[key] = val[0]
                    par_bounds[key] = np.array([val[1], val[2]])
                elif isinstance(val, dict):
                    for parkey, par_highlowlist in val.items():
                        sampler_key = key + '_' + parkey + '_'
                        initial_pars[sampler_key] = par_highlowlist[0]
                        par_bounds[sampler_key] = np.array([par_highlowlist[1], par_highlowlist[2]])

        # Convert genotype pars
        if self.genotype_pars is not None:
            for gname, gpardict in self.genotype_pars.items():
                for key, val in gpardict.items():
                    if isinstance(val, list):
                        sampler_key = gname + '_' + key
                        initial_pars[sampler_key] = val[0]
                        par_bounds[sampler_key] = np.array([val[1], val[2]])
                    elif isinstance(val, dict):
                        for parkey, par_highlowlist in val.items():
                            sampler_key = gname + '_' + key + '_' + parkey
                            initial_pars[sampler_key] = par_highlowlist[0]
                            par_bounds[sampler_key] = np.array([par_highlowlist[1], par_highlowlist[2]])

        return initial_pars, par_bounds


<<<<<<< HEAD
    def trial_to_sim_pars(self, pardict=None, trial=None, gname=None):
        '''
        Take in an optuna trial and sample from pars, after extracting them from the structure they're provided in
        '''
=======
    def sample_pars(self, pardict=None, trial=None, gname=None):
        ''' Sample from pars, after extracting them from the structure they're provided in '''
>>>>>>> bcfec60b
        pars = {}
        for key, val in pardict.items():
            if isinstance(val, list):
                low, high = val[1], val[2]
                if key in self.par_samplers:  # If a custom sampler is used, get it now
                    try:
                        sampler_fn = getattr(trial, self.par_samplers[key])
                    except Exception as E:
                        errormsg = 'The requested sampler function is not found: ensure it is a valid attribute of an Optuna Trial object'
                        raise AttributeError(errormsg) from E
                else:
                    sampler_fn = trial.suggest_uniform
                if gname is not None:
                    sampler_key = gname + '_' + key
                else:
                    sampler_key = key
                pars[key] = sampler_fn(sampler_key, low, high)  # Sample from values within this range

            elif isinstance(val, dict):
                sampler_fn = trial.suggest_uniform
                pars[key] = dict()
                for parkey, par_highlowlist in val.items():
                    if gname is not None:
                        sampler_key = gname + '_' + key + '_' + parkey
                    else:
                        sampler_key = key + '_' + parkey
                    pars[key][parkey] = sampler_fn(sampler_key, par_highlowlist[1], par_highlowlist[2])

        return pars


    def run_trial(self, trial, save=True):
        ''' Define the objective for Optuna '''

        if self.genotype_pars is not None:
            genotype_pars = {}
            for gname, pardict in self.genotype_pars.items():
                genotype_pars[gname] = self.trial_to_sim_pars(pardict, trial, gname=gname)
        else:
            genotype_pars = None
        if self.calib_pars is not None:
            calib_pars = self.trial_to_sim_pars(self.calib_pars, trial)
        else:
            calib_pars = None

        sim = self.run_sim(calib_pars, genotype_pars, return_sim=True)

        # Compute fit for sim results and save sim results (TODO: THIS IS BY GENOTYPE FOR A SINGLE TIMEPOINT. GENERALIZE THIS)
        sim_results = sc.objdict()
        for rkey in self.sim_results:
<<<<<<< HEAD
            model_output = sim.results[rkey][:,self.sim_results[rkey].timepoints[0]]
            diffs = self.sim_results[rkey].data.value - model_output
            gofs = hpm.compute_gof(self.sim_results[rkey].data.value, model_output)
            losses = gofs * self.sim_results[rkey].weights
            mismatch = losses.sum()
            sim.fit += mismatch
            sim_results[rkey] = model_output

        # Store results in temporary files (TODO: consider alternatives)
        if save:
            results = dict(sim=sim_results, analyzer=sim.get_analyzer().results)
            filename = self.tmp_filename % trial.number
            sc.save(filename, results)
=======
            self.sim_results[rkey].model_output = sim.results[rkey][:,self.sim_results[rkey].timepoints[0]]
            self.sim_results[rkey].diffs = self.sim_results[rkey].data.value - self.sim_results[rkey].model_output
            self.sim_results[rkey].gofs = hpm.compute_gof(self.sim_results[rkey].data.value, self.sim_results[rkey].model_output)
            self.sim_results[rkey].losses = self.sim_results[rkey].gofs * self.sim_results[rkey].weights
            self.sim_results[rkey].mismatch = self.sim_results[rkey].losses.sum()
            sim.fit += self.sim_results[rkey].mismatch
            sim_results[rkey] = self.sim_results[rkey].model_output
>>>>>>> bcfec60b

        return sim.fit


    def worker(self):
        ''' Run a single worker '''
        op = import_optuna()
        if self.verbose:
            op.logging.set_verbosity(op.logging.DEBUG)
        else:
            op.logging.set_verbosity(op.logging.ERROR)
        study = op.load_study(storage=self.run_args.storage, study_name=self.run_args.name)
        output = study.optimize(self.run_trial, n_trials=self.run_args.n_trials, callbacks=None) # [tesst]
        return output


    def run_workers(self):
        ''' Run multiple workers in parallel '''
        if self.run_args.n_workers > 1: # Normal use case: run in parallel
            output = sc.parallelize(self.worker, iterarg=self.run_args.n_workers)
        else: # Special case: just run one
            output = [self.worker()]
        return output


    def remove_db(self):
        '''
        Remove the database file if keep_db is false and the path exists.
        '''
        try:
            op = import_optuna()
            op.delete_study(study_name=self.run_args.name, storage=self.run_args.storage)
            if self.verbose:
                print(f'Deleted study {self.run_args.name} in {self.run_args.storage}')
        except Exception as E:
            print('Could not delete study, skipping...')
            print(str(E))
        if os.path.exists(self.run_args.db_name):
            os.remove(self.run_args.db_name)
            if self.verbose:
                print(f'Removed existing calibration {self.run_args.db_name}')
        return


    def make_study(self):
        ''' Make a study, deleting one if it already exists '''
        op = import_optuna()
        if not self.run_args.keep_db:
            self.remove_db()
        if self.run_args.rand_seed is not None:
            sampler = op.samplers.RandomSampler(self.run_args.rand_seed)
            sampler.reseed_rng()
            raise NotImplementedError('Implemented but does not work')
        else:
            sampler = None
        output = op.create_study(storage=self.run_args.storage, study_name=self.run_args.name, sampler=sampler)
        return output


    def calibrate(self, calib_pars=None, genotype_pars=None, verbose=True, load=True, tidyup=True, **kwargs):
        '''
        Actually perform calibration.

        Args:
            calib_pars (dict): if supplied, overwrite stored calib_pars
            verbose (bool): whether to print output from each trial
            kwargs (dict): if supplied, overwrite stored run_args (n_trials, n_workers, etc.)
        '''
        op = import_optuna()

        # Load and validate calibration parameters
        if calib_pars is not None:
            self.calib_pars = calib_pars
        if genotype_pars is not None:
            self.genotype_pars = genotype_pars
        if (self.calib_pars is None) and (self.genotype_pars is None):
            errormsg = 'You must supply calibration parameters (calib_pars or genotype_pars) either when creating the calibration object or when calling calibrate().'
            raise ValueError(errormsg)
        self.run_args.update(kwargs) # Update optuna settings

        # Run the optimization
        t0 = sc.tic()
        self.make_study()
        self.run_workers()
        study = op.load_study(storage=self.run_args.storage, study_name=self.run_args.name)
        self.best_pars = sc.objdict(study.best_params)
        self.elapsed = sc.toc(t0, output=True)

        # Collect analyzer results
        # Load a single sim
        sim = self.sim # TODO: make sure this is OK #sc.jsonpickle(self.study.trials[0].user_attrs['jsonpickle_sim'])
        self.ng = sim['n_genotypes']
        self.glabels = [g.upper() for g in sim['genotype_map'].values()]

<<<<<<< HEAD
        # Replace with something else, this is fragile
        self.analyzer_results = []
        self.sim_results = []
        if load:
            print('Loading saved results...')
            for trial in study.trials:
                n = trial.number
                try:
                    filename = self.tmp_filename % trial.number
                    results = sc.load(filename)
                    self.sim_results.append(results['sim'])
                    self.analyzer_results.append(results['analyzer'])
                    if tidyup:
                        try:
                            os.remove(filename)
                            print(f'    Removed temporary file {filename}')
                        except Exception as E:
                            errormsg = f'Could not remove {filename}: {str(E)}'
                            print(errormsg)
                    print(f'  Loaded trial {n}')
                except Exception as E:
                    errormsg = f'Warning, could not load trial {n}: {str(E)}'
                    print(errormsg)

        # Compare the results
=======
>>>>>>> bcfec60b
        self.initial_pars, self.par_bounds = self.sim_to_sample_pars()
        self.parse_study(study)

        # Tidy up
        self.calibrated = True
        if not self.run_args.keep_db:
            self.remove_db()

        return self


    def parse_study(self, study):
        '''Parse the study into a data frame -- called automatically '''
        best = study.best_params
        self.best_pars = best

        print('Making results structure...')
        results = []
        n_trials = len(study.trials)
        failed_trials = []
        for trial in study.trials:
            data = {'index':trial.number, 'mismatch': trial.value}
            for key,val in trial.params.items():
                data[key] = val
            if data['mismatch'] is None:
                failed_trials.append(data['index'])
            else:
                results.append(data)
        print(f'Processed {n_trials} trials; {len(failed_trials)} failed')

        keys = ['index', 'mismatch'] + list(best.keys())
        data = sc.objdict().make(keys=keys, vals=[])
        for i,r in enumerate(results):
            for key in keys:
                if key not in r:
                    warnmsg = f'Key {key} is missing from trial {i}, replacing with default'
                    hpm.warn(warnmsg)
                    r[key] = best[key]
                data[key].append(r[key])
        self.data = data
        self.df = pd.DataFrame.from_dict(data)

        # If requested, run the sim with the best parameters
        if self.run_best>0: self.run_best_sims(run_best=self.run_best)

        return


    @staticmethod
    def run_best_sims(df, run_best=None):
        '''
        Run the sim with the best trial parameters
        Args:
             df: dataframe generated by calib.parse_study, typically containing the mismatch for each parameter set
             top_results (int): how many parameter sets to run, e.g. the top 50 trials
        '''

        # Determine how many to run
        df = df.sort_values(by=['mismatch'])
        trial_par_list = df.to_dict(orient='records')[:top_results]
        if top_results is not None: trial_par_list = trial_par_list[:top_results]

        # For each set of trial pars in the list of best trial pars, convert to sim pars and then run
        # >>>>>>>>> START HERE
        # TODO: Start from the block below and:
        #   1. Set up in parallel
        #   2. Print a message saying you're about to run however many sims
        #   3. Be careful re. what needs to be saved
        for trial_pars in trial_par_list:
            pars, genotype_pars = self.trial_pars_to_sim_pars(trial_pars=trial_pars)
            # Update the sim parameters
            new_pars = {}
            best_sim = sc.dcp(self.sim)
            genotype_pars = best_sim['genotype_pars']
            genotype_pars.update(best_genotype_pars)
            new_pars['genotype_pars'] = genotype_pars
            best_sim.update_pars(new_pars)

            # Run and extract results
            best_sim.run()
            self.analyzer_results = best_sim.get_analyzer().results # WARNING, FRAGILE
            self.sim_results = best_sim.results

            # APPEND RESULTS SOMEHOW

        return


    def to_json(self, filename=None, indent=2, **kwargs):
        '''
        Convert the data to JSON.
        '''
        order = np.argsort(self.df['mismatch'])
        json = []
        for o in order:
            row = self.df.iloc[o,:].to_dict()
            rowdict = dict(index=row.pop('index'), mismatch=row.pop('mismatch'), pars={})
            for key,val in row.items():
                rowdict['pars'][key] = val
            json.append(rowdict)
        self.json = json
        if filename:
            return sc.savejson(filename, json, indent=indent, **kwargs)
        else:
            return json


    def trial_to_sim_pars(self, trial=None, gname=None):
        '''
        Take in an optuna trial and ample from pars, after extracting them from the structure they're provided in
        '''
        pars = {}
        for key, val in pardict.items():
            if isinstance(val, list):
                low, high = val[1], val[2]
                if key in self.par_samplers:  # If a custom sampler is used, get it now
                    try:
                        sampler_fn = getattr(trial, self.par_samplers[key])
                    except Exception as E:
                        errormsg = 'The requested sampler function is not found: ensure it is a valid attribute of an Optuna Trial object'
                        raise AttributeError(errormsg) from E
                else:
                    sampler_fn = trial.suggest_uniform
                if gname is not None:
                    sampler_key = gname + '_' + key
                else:
                    sampler_key = key
                pars[key] = sampler_fn(sampler_key, low, high)  # Sample from values within this range

            elif isinstance(val, dict):
                sampler_fn = trial.suggest_uniform
                pars[key] = dict()
                for parkey, par_highlowlist in val.items():
                    if gname is not None:
                        sampler_key = gname + '_' + key + '_' + parkey
                    else:
                        sampler_key = key + '_' + parkey
                    pars[key][parkey] = sampler_fn(sampler_key, par_highlowlist[1], par_highlowlist[2])

        return pars


    def trial_pars_to_sim_pars(self, trial_pars=None):
        ''' Create genotype_pars and pars dict from the trial parameters'''

        pars = {}
        genotype_pars = sc.objdict()

        for gname, gpars in self.genotype_pars.items():
            this_genotype_pars = hppar.get_genotype_pars(gname)
            for gpar, gval in gpars.items():
                if isinstance(gval, dict):
                    for gparkey in gval.keys():
                        this_genotype_pars[gpar][gparkey] = trial_pars[f'{gname}_{gpar}_{gparkey}']
                else:
                    this_genotype_pars[gpar] = trial_pars[f'{gname}_{gpar}']
            genotype_pars[gname] = this_genotype_pars

        for pname in self.calib_pars.keys():
            pars[pname] = trial_pars[pname]

        return pars, genotype_pars


    def plot(self, top_results=None, fig_args=None, axis_args=None, data_args=None, do_save=None,
             fig_path=None, do_show=True, plot_type='sns.boxplot', **kwargs):
        '''
        Plot the calibration results

        Args:
            top_results (int): number of results to plot. if None, plot them all
            fig_args (dict): passed to pl.figure()
            axis_args (dict): passed to pl.subplots_adjust()
            data_args (dict): 'width', 'color', and 'offset' arguments for the data
            do_save (bool): whether to save
            fig_path (str or filepath): filepath to save to
            do_show (bool): whether to show the figure
            kwargs (dict): passed to ``hp.options.with_style()``; see that function for choices
        '''

        # Import Seaborn here since slow
        if sc.isstring(plot_type) and plot_type.startswith('sns'):
            import seaborn as sns
            plot_func = getattr(sns, plot_type.split('.')[1])
        else:
            plot_func = plot_type

        # Handle inputs
        fig_args = sc.mergedicts(dict(figsize=(12,8)), fig_args)
        axis_args = sc.mergedicts(dict(left=0.08, right=0.92, bottom=0.08, top=0.92), axis_args)
        d_args = sc.objdict(sc.mergedicts(dict(width=0.3, color='#000000', offset=0), data_args))
        all_args = sc.mergedicts(fig_args, axis_args, d_args)

        # Pull out results to use
        analyzer_results = sc.dcp(self.analyzer_results)
        sim_results = sc.dcp(self.sim_results)

        # Get rows and columns
        if not len(analyzer_results) and not len(sim_results):
            errormsg = 'Cannot plot since no results were recorded)'
            raise ValueError(errormsg)
        else:
            all_dates = [[date for date in r.keys() if date != 'bins'] for r in analyzer_results[0].values()]
            dates_per_result = [len(date_list) for date_list in all_dates]
            other_results = len(sim_results[0].keys())
            n_plots = sum(dates_per_result) + other_results
            n_rows, n_cols = sc.get_rows_cols(n_plots)

        # Initialize
        fig, axes = pl.subplots(n_rows, n_cols, **fig_args)
        for ax in axes.flat[n_plots:]:
            ax.set_visible(False)
        axes = axes.flatten()
        pl.subplots_adjust(**axis_args)

        # Pull out attributes that don't vary by run
        age_labels = sc.objdict()
        for resname,resdict in zip(self.age_results_keys, analyzer_results[0].values()):
            age_labels[resname] = [str(int(resdict['bins'][i])) + '-' + str(int(resdict['bins'][i + 1])) for i in range(len(resdict['bins']) - 1)]
            age_labels[resname].append(str(int(resdict['bins'][-1])) + '+')

        # Make the figure
        with hpo.with_style(**kwargs):

            plot_count = 0
            for rn, resname in enumerate(self.age_results_keys):
                x = np.arange(len(age_labels[resname]))  # the label locations

                for date in all_dates[rn]:

                    # Initialize axis and data storage structures
                    ax = axes[plot_count]
                    bins = []
                    genotypes = []
                    values = []

                    # Pull out data
                    thisdatadf = self.target_data[rn][(self.target_data[rn].year == float(date)) & (self.target_data[rn].name == resname)]
                    unique_genotypes = thisdatadf.genotype.unique()

                    # Start making plot
                    if 'total' not in resname and 'cancer' not in resname:
                        for g in range(self.ng):
                            glabel = self.glabels[g].upper()
                            # Plot data
                            if glabel in unique_genotypes:
                                ydata = np.array(thisdatadf[thisdatadf.genotype == glabel].value)
                                ax.scatter(x, ydata, color=self.result_properties[resname].color[g], marker='s', label=f'Data - {glabel}')

                            # Construct a dataframe with things in the most logical order for plotting
                            for run_num, run in enumerate(analyzer_results):
                                genotypes += [glabel]*len(x)
                                bins += x.tolist()
                                values += list(run[resname][date][g])

                        # Plot model
                        modeldf = pd.DataFrame({'bins':bins, 'values':values, 'genotypes':genotypes})
                        ax = plot_func(ax=ax, x='bins', y='values', hue="genotypes", data=modeldf, dodge=True, boxprops=dict(alpha=.3))

                    else:
                        # Plot data
                        ydata = np.array(thisdatadf.value)
                        ax.scatter(x, ydata, color=self.result_properties[resname].color, marker='s', label='Data')

                        # Construct a dataframe with things in the most logical order for plotting
                        for run_num, run in enumerate(analyzer_results):
                            bins += x.tolist()
                            values += list(run[resname][date])

                        # Plot model
                        modeldf = pd.DataFrame({'bins':bins, 'values':values})
                        ax = plot_func(ax=ax, x='bins', y='values', data=modeldf, color=self.result_properties[resname].color, boxprops=dict(alpha=.3))

                    # Set title and labels
                    ax.set_xlabel('Age group')
                    ax.set_title(self.result_properties[resname].name+', '+ date.replace('.0', ''))
                    ax.legend()
                    pl.xticks(x, age_labels[resname])
                    plot_count += 1

            for rn, resname in enumerate(self.sim_results_keys):
                x = np.arange(len(self.glabels))
                ax = axes[plot_count]
                bins = []
                values = []
                thisdatadf = self.target_data[rn+sum(dates_per_result)][self.target_data[rn + sum(dates_per_result)].name == resname]
                ydata = np.array(thisdatadf.value)
                ax.scatter(x, ydata, color=self.result_properties[resname].color[0], marker='s', label='Data')

                # Construct a dataframe with things in the most logical order for plotting
                for run_num, run in enumerate(sim_results):
                    bins += x.tolist()
                    values += list(run[resname])
                # Plot model
                modeldf = pd.DataFrame({'bins': bins, 'values': values})
                ax = plot_func(ax=ax, x='bins', y='values', data=modeldf, dodge=True, boxprops=dict(alpha=.3))

                # Set title and labels
                date = thisdatadf.year[0]
                ax.set_xlabel('Genotype')
                ax.set_title(self.result_properties[resname].name + ', ' + str(date))
                ax.legend()
                pl.xticks(x, self.glabels)
                plot_count += 1

        return hppl.tidy_up(fig, do_save=do_save, fig_path=fig_path, do_show=do_show, args=all_args)<|MERGE_RESOLUTION|>--- conflicted
+++ resolved
@@ -87,12 +87,7 @@
         if db_name   is None: db_name   = f'{name}.db'
         if keep_db   is None: keep_db   = False
         if storage   is None: storage   = f'sqlite:///{db_name}'
-<<<<<<< HEAD
         if total_trials is not None: n_trials = int(np.ceil(total_trials/n_workers))
-=======
-        if run_best  is None: run_best  = 50
-        if total_trials is not None: n_trials = total_trials/n_workers
->>>>>>> bcfec60b
         self.run_args   = sc.objdict(n_trials=int(n_trials), n_workers=int(n_workers), name=name, db_name=db_name, keep_db=keep_db, storage=storage, rand_seed=rand_seed)
 
         # Handle other inputs
@@ -159,12 +154,9 @@
         sim = self.sim.copy()
         if label: sim.label = label
 
-<<<<<<< HEAD
         new_pars = self.get_full_pars(sim=sim, calib_pars=calib_pars, genotype_pars=genotype_pars)
         sim.update_pars(new_pars)
 
-=======
->>>>>>> bcfec60b
         # Run the sim
         try:
             sim.run()
@@ -183,7 +175,6 @@
                 return output
 
 
-<<<<<<< HEAD
     @staticmethod
     def get_full_pars(sim=None, calib_pars=None, genotype_pars=None):
         ''' Make a full pardict from the subset of regular sim parameters and genotype parameters used in calibration'''
@@ -218,10 +209,24 @@
 
     def trial_pars_to_sim_pars(self, trial_pars=None, return_full=True):
         '''
-        Create genotype_pars and pars dicts from the trial parameters
+        Create genotype_pars and pars dicts from the trial parameters.
+        Note: not used during self.calibrate.
         Args:
             trial_pars (dict): dictionary of parameters from a single trial. If not provided, best parameters will be used
             return_full (bool): whether to return a unified par dict ready for use in a sim, or the sim pars and genotype pars separately
+
+        Example:
+            sim = hpv.Sim(genotypes=[16, 18])
+            calib_pars = dict(beta=[0.05, 0.010, 0.20],hpv_control_prob=[.9, 0.5, 1])
+            genotype_pars = dict(hpv16=dict(prog_time=[3, 3, 10]))
+            calib = hpv.Calibration(sim, calib_pars=calib_pars, genotype_pars=genotype_pars
+                                datafiles=['test_data/south_africa_hpv_data.xlsx',
+                                           'test_data/south_africa_cancer_data.xlsx'],
+                                total_trials=10, n_workers=4)
+            calib.calibrate()
+            new_pars = calib.trial_pars_to_sim_pars() # Returns best parameters from calibration in a format ready for sim running
+            sim.update_pars(new_pars)
+            sim.run()
         '''
 
         # Initialize
@@ -259,8 +264,6 @@
             return pars, genotype_pars
 
 
-=======
->>>>>>> bcfec60b
     def sim_to_sample_pars(self):
         ''' Convert sim pars to sample pars '''
 
@@ -296,15 +299,10 @@
         return initial_pars, par_bounds
 
 
-<<<<<<< HEAD
     def trial_to_sim_pars(self, pardict=None, trial=None, gname=None):
         '''
         Take in an optuna trial and sample from pars, after extracting them from the structure they're provided in
         '''
-=======
-    def sample_pars(self, pardict=None, trial=None, gname=None):
-        ''' Sample from pars, after extracting them from the structure they're provided in '''
->>>>>>> bcfec60b
         pars = {}
         for key, val in pardict.items():
             if isinstance(val, list):
@@ -355,7 +353,6 @@
         # Compute fit for sim results and save sim results (TODO: THIS IS BY GENOTYPE FOR A SINGLE TIMEPOINT. GENERALIZE THIS)
         sim_results = sc.objdict()
         for rkey in self.sim_results:
-<<<<<<< HEAD
             model_output = sim.results[rkey][:,self.sim_results[rkey].timepoints[0]]
             diffs = self.sim_results[rkey].data.value - model_output
             gofs = hpm.compute_gof(self.sim_results[rkey].data.value, model_output)
@@ -369,15 +366,6 @@
             results = dict(sim=sim_results, analyzer=sim.get_analyzer().results)
             filename = self.tmp_filename % trial.number
             sc.save(filename, results)
-=======
-            self.sim_results[rkey].model_output = sim.results[rkey][:,self.sim_results[rkey].timepoints[0]]
-            self.sim_results[rkey].diffs = self.sim_results[rkey].data.value - self.sim_results[rkey].model_output
-            self.sim_results[rkey].gofs = hpm.compute_gof(self.sim_results[rkey].data.value, self.sim_results[rkey].model_output)
-            self.sim_results[rkey].losses = self.sim_results[rkey].gofs * self.sim_results[rkey].weights
-            self.sim_results[rkey].mismatch = self.sim_results[rkey].losses.sum()
-            sim.fit += self.sim_results[rkey].mismatch
-            sim_results[rkey] = self.sim_results[rkey].model_output
->>>>>>> bcfec60b
 
         return sim.fit
 
@@ -472,7 +460,6 @@
         self.ng = sim['n_genotypes']
         self.glabels = [g.upper() for g in sim['genotype_map'].values()]
 
-<<<<<<< HEAD
         # Replace with something else, this is fragile
         self.analyzer_results = []
         self.sim_results = []
@@ -498,8 +485,6 @@
                     print(errormsg)
 
         # Compare the results
-=======
->>>>>>> bcfec60b
         self.initial_pars, self.par_bounds = self.sim_to_sample_pars()
         self.parse_study(study)
 
@@ -548,46 +533,6 @@
         return
 
 
-    @staticmethod
-    def run_best_sims(df, run_best=None):
-        '''
-        Run the sim with the best trial parameters
-        Args:
-             df: dataframe generated by calib.parse_study, typically containing the mismatch for each parameter set
-             top_results (int): how many parameter sets to run, e.g. the top 50 trials
-        '''
-
-        # Determine how many to run
-        df = df.sort_values(by=['mismatch'])
-        trial_par_list = df.to_dict(orient='records')[:top_results]
-        if top_results is not None: trial_par_list = trial_par_list[:top_results]
-
-        # For each set of trial pars in the list of best trial pars, convert to sim pars and then run
-        # >>>>>>>>> START HERE
-        # TODO: Start from the block below and:
-        #   1. Set up in parallel
-        #   2. Print a message saying you're about to run however many sims
-        #   3. Be careful re. what needs to be saved
-        for trial_pars in trial_par_list:
-            pars, genotype_pars = self.trial_pars_to_sim_pars(trial_pars=trial_pars)
-            # Update the sim parameters
-            new_pars = {}
-            best_sim = sc.dcp(self.sim)
-            genotype_pars = best_sim['genotype_pars']
-            genotype_pars.update(best_genotype_pars)
-            new_pars['genotype_pars'] = genotype_pars
-            best_sim.update_pars(new_pars)
-
-            # Run and extract results
-            best_sim.run()
-            self.analyzer_results = best_sim.get_analyzer().results # WARNING, FRAGILE
-            self.sim_results = best_sim.results
-
-            # APPEND RESULTS SOMEHOW
-
-        return
-
-
     def to_json(self, filename=None, indent=2, **kwargs):
         '''
         Convert the data to JSON.
@@ -607,63 +552,6 @@
             return json
 
 
-    def trial_to_sim_pars(self, trial=None, gname=None):
-        '''
-        Take in an optuna trial and ample from pars, after extracting them from the structure they're provided in
-        '''
-        pars = {}
-        for key, val in pardict.items():
-            if isinstance(val, list):
-                low, high = val[1], val[2]
-                if key in self.par_samplers:  # If a custom sampler is used, get it now
-                    try:
-                        sampler_fn = getattr(trial, self.par_samplers[key])
-                    except Exception as E:
-                        errormsg = 'The requested sampler function is not found: ensure it is a valid attribute of an Optuna Trial object'
-                        raise AttributeError(errormsg) from E
-                else:
-                    sampler_fn = trial.suggest_uniform
-                if gname is not None:
-                    sampler_key = gname + '_' + key
-                else:
-                    sampler_key = key
-                pars[key] = sampler_fn(sampler_key, low, high)  # Sample from values within this range
-
-            elif isinstance(val, dict):
-                sampler_fn = trial.suggest_uniform
-                pars[key] = dict()
-                for parkey, par_highlowlist in val.items():
-                    if gname is not None:
-                        sampler_key = gname + '_' + key + '_' + parkey
-                    else:
-                        sampler_key = key + '_' + parkey
-                    pars[key][parkey] = sampler_fn(sampler_key, par_highlowlist[1], par_highlowlist[2])
-
-        return pars
-
-
-    def trial_pars_to_sim_pars(self, trial_pars=None):
-        ''' Create genotype_pars and pars dict from the trial parameters'''
-
-        pars = {}
-        genotype_pars = sc.objdict()
-
-        for gname, gpars in self.genotype_pars.items():
-            this_genotype_pars = hppar.get_genotype_pars(gname)
-            for gpar, gval in gpars.items():
-                if isinstance(gval, dict):
-                    for gparkey in gval.keys():
-                        this_genotype_pars[gpar][gparkey] = trial_pars[f'{gname}_{gpar}_{gparkey}']
-                else:
-                    this_genotype_pars[gpar] = trial_pars[f'{gname}_{gpar}']
-            genotype_pars[gname] = this_genotype_pars
-
-        for pname in self.calib_pars.keys():
-            pars[pname] = trial_pars[pname]
-
-        return pars, genotype_pars
-
-
     def plot(self, top_results=None, fig_args=None, axis_args=None, data_args=None, do_save=None,
              fig_path=None, do_show=True, plot_type='sns.boxplot', **kwargs):
         '''
