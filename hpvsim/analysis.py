'''
Additional analysis functions that are not part of the core workflow,
but which are useful for particular investigations.
'''

import os
import numpy as np
import pylab as pl
import pandas as pd
import sciris as sc
from . import utils as hpu
from . import misc as hpm
from . import interventions as hpi
from . import plotting as hppl
from . import defaults as hpd
from . import parameters as hppar
# from . import run as cvr
from .settings import options as hpo # For setting global options
import seaborn as sns


__all__ = ['Analyzer', 'snapshot', 'age_pyramid', 'age_results', 'Calibration']


class Analyzer(sc.prettyobj):
    '''
    Base class for analyzers. Based on the Intervention class. Analyzers are used
    to provide more detailed information about a simulation than is available by
    default -- for example, pulling states out of sim.people on a particular timestep
    before it gets updated in the next timestep.

    To retrieve a particular analyzer from a sim, use sim.get_analyzer().

    Args:
        label (str): a label for the Analyzer (used for ease of identification)
    '''

    def __init__(self, label=None):
        if label is None:
            label = self.__class__.__name__ # Use the class name if no label is supplied
        self.label = label # e.g. "Record ages"
        self.initialized = False
        self.finalized = False
        return


    def __call__(self, *args, **kwargs):
        # Makes Analyzer(sim) equivalent to Analyzer.apply(sim)
        if not self.initialized:
            errormsg = f'Analyzer (label={self.label}, {type(self)}) has not been initialized'
            raise RuntimeError(errormsg)
        return self.apply(*args, **kwargs)


    def initialize(self, sim=None):
        '''
        Initialize the analyzer, e.g. convert date strings to integers.
        '''
        self.initialized = True
        self.finalized = False
        return


    def finalize(self, sim=None):
        '''
        Finalize analyzer

        This method is run once as part of `sim.finalize()` enabling the analyzer to perform any
        final operations after the simulation is complete (e.g. rescaling)
        '''
        if self.finalized:
            raise RuntimeError('Analyzer already finalized')  # Raise an error because finalizing multiple times has a high probability of producing incorrect results e.g. applying rescale factors twice
        self.finalized = True
        return


    def apply(self, sim):
        '''
        Apply analyzer at each time point. The analyzer has full access to the
        sim object, and typically stores data/results in itself. This is the core
        method which each analyzer object needs to implement.

        Args:
            sim: the Sim instance
        '''
        raise NotImplementedError


    def shrink(self, in_place=False):
        '''
        Remove any excess stored data from the intervention; for use with sim.shrink().

        Args:
            in_place (bool): whether to shrink the intervention (else shrink a copy)
        '''
        if in_place:
            return self
        else:
            return sc.dcp(self)


    def to_json(self):
        '''
        Return JSON-compatible representation

        Custom classes can't be directly represented in JSON. This method is a
        one-way export to produce a JSON-compatible representation of the
        intervention. This method will attempt to JSONify each attribute of the
        intervention, skipping any that fail.

        Returns:
            JSON-serializable representation
        '''
        # Set the name
        json = {}
        json['analyzer_name'] = self.label if hasattr(self, 'label') else None
        json['analyzer_class'] = self.__class__.__name__

        # Loop over the attributes and try to process
        attrs = self.__dict__.keys()
        for attr in attrs:
            try:
                data = getattr(self, attr)
                try:
                    attjson = sc.jsonify(data)
                    json[attr] = attjson
                except Exception as E:
                    json[attr] = f'Could not jsonify "{attr}" ({type(data)}): "{str(E)}"'
            except Exception as E2:
                json[attr] = f'Could not jsonify "{attr}": "{str(E2)}"'
        return json


def validate_recorded_dates(sim, requested_dates, recorded_dates, die=True):
    '''
    Helper method to ensure that dates recorded by an analyzer match the ones
    requested.
    '''
    requested_dates = sorted(list(requested_dates))
    recorded_dates = sorted(list(recorded_dates))
    if recorded_dates != requested_dates: # pragma: no cover
        errormsg = f'The dates {requested_dates} were requested but only {recorded_dates} were recorded: please check the dates fall between {sim["start"]} and {sim["end"]} and the sim was actually run'
        if die:
            raise RuntimeError(errormsg)
        else:
            print(errormsg)
    return



class snapshot(Analyzer):
    '''
    Analyzer that takes a "snapshot" of the sim.people array at specified points
    in time, and saves them to itself. To retrieve them, you can either access
    the dictionary directly, or use the get() method.

    Args:
        timepoints  (list): list of ints/strings/date objects, the days on which to take the snapshot
        die         (bool): whether or not to raise an exception if a date is not found (default true)
        kwargs      (dict): passed to Analyzer()


    **Example**::

        sim = cv.Sim(analyzers=cv.snapshot('2015.4', '2020'))
        sim.run()
        snapshot = sim['analyzers'][0]
        people = snapshot.snapshots[0]            # Option 1
        people = snapshot.snapshots['2020']       # Option 2
        people = snapshot.get('2020')             # Option 3
        people = snapshot.get(34)                 # Option 4
        people = snapshot.get()                   # Option 5
    '''

    def __init__(self, timepoints, *args, die=True, **kwargs):
        super().__init__(**kwargs) # Initialize the Analyzer object
        timepoints = sc.promotetolist(timepoints) # Combine multiple timepoints
        self.timepoints     = timepoints
        self.die            = die  # Whether or not to raise an exception
        self.dates          = None # Representations in terms of years, e.g. 2020.4, set during initialization
        self.start          = None # Store the start year of the simulation
        self.snapshots      = sc.odict() # Store the actual snapshots
        return


    def initialize(self, sim):
        self.start = sim['start'] # Store the simulation start
        self.timepoints, self.dates = sim.get_t(self.timepoints, return_date_format='str') # Ensure timepoints and dates are in the right format
        self.initialized = True
        return


    def apply(self, sim):
        for ind in sc.findinds(self.timepoints, sim.t):
            date = self.dates[ind]
            self.snapshots[date] = sc.dcp(sim.people) # Take snapshot!


    def finalize(self, sim):
        super().finalize()
        validate_recorded_dates(sim, requested_dates=self.dates, recorded_dates=self.snapshots.keys(), die=self.die)
        return


    def get(self, key=None):
        ''' Retrieve a snapshot from the given key (int, str, or date) '''
        if key is None:
            key = self.dates[0]
        date = key # TODO: consider ways to make this more robust
        if date in self.snapshots:
            snapshot = self.snapshots[date]
        else:
            dates = ', '.join(list(self.snapshots.keys()))
            errormsg = f'Could not find snapshot date {date}: choices are {self.dates}'
            raise sc.KeyNotFoundError(errormsg)
        return snapshot



class age_pyramid(Analyzer):
    '''
    Constructs an age/sex pyramid at specified points within the sim. Can be used with data
    Args:
        timepoints  (list): list of ints/strings/date objects, the days on which to take the snapshot
        die         (bool): whether or not to raise an exception if a date is not found (default true)
        kwargs      (dict): passed to Analyzer()


    **Example**::
        sim = cv.Sim(analyzers=hp.age_pyramid('2015', '2020'))
        sim.run()
        age_pyramid = sim['analyzers'][0]
    '''

    def __init__(self, timepoints, edges=None, age_labels=None, datafile=None, die=False, **kwargs):
        super().__init__(**kwargs) # Initialize the Analyzer object
        timepoints          = sc.promotetolist(timepoints) # Combine multiple timepoints
        self.timepoints     = timepoints
        self.edges          = edges # Edges of bins
        self.datafile       = datafile # Data file to load
        self.bins           = None # Age bins, calculated from edges
        self.data           = None # Store the loaded data
        self.die            = die  # Whether or not to raise an exception
        self.dates          = None # Representations in terms of years, e.g. 2020.4, set during initialization
        self.start          = None # Store the start year of the simulation
        self.age_labels     = age_labels # Labels for the age bins - will be automatically generated if not provided
        self.age_pyramids   = sc.odict() # Store the age pyramids
        return


    def initialize(self, sim):
        super().initialize()

        # Handle timepoints and dates
        self.start = sim['start']   # Store the simulation start
        self.end   = sim['end']     # Store simulation end
        if self.timepoints is None:
            self.timepoints = self.end # If no day is supplied, use the last day
        self.timepoints, self.dates = sim.get_t(self.timepoints, return_date_format='str') # Ensure timepoints and dates are in the right format
        max_hist_time = self.timepoints[-1]
        max_sim_time = sim['end']
        if max_hist_time > max_sim_time:
            errormsg = f'Cannot create histogram for {self.dates[-1]} ({max_hist_time}) because the simulation ends on {self.end} ({max_sim_time})'
            raise ValueError(errormsg)

        # Handle edges, age bins, and labels
        if self.edges is None: # Default age bins
            self.edges = np.linspace(0,100,11)
        self.bins = self.edges[:-1] # Don't include the last edge in the bins
        if self.age_labels is None:
            self.age_labels = [f'{int(self.edges[i])}-{int(self.edges[i+1])}' for i in range(len(self.edges)-1)]
            self.age_labels.append(f'{int(self.edges[-1])}+')

        # Handle the data file
        if self.datafile is not None:
            if sc.isstring(self.datafile):
                self.data = hpm.load_data(self.datafile, check_date=False)
            else:
                self.data = self.datafile # Use it directly
                self.datafile = None

            # Validate the data. Currently we only allow the same timepoints and age brackets
            data_dates = {str(float(i)) for i in self.data.year}
            if len(set(self.dates)-data_dates) or len(data_dates-set(self.dates)):
                string = f'Dates provided in the age pyramid datafile ({data_dates}) are not the same as the age pyramid dates that were requested ({self.dates}).'
                if self.die:
                    raise ValueError(string)
                else:
                    string += '\nPlots will only show requested dates, not all dates in the datafile.'
                    print(string)
            self.data_dates = data_dates

            # Validate the edges - must be the same as requested edges from the model output
            data_edges = np.array(self.data.age.unique(), dtype=float)
            if not np.array_equal(np.sort(self.edges),np.sort(data_edges)):
                errormsg = f'Age bins provided in the age pyramid datafile ({data_edges}) are not the same as the age pyramid age bins that were requested ({self.edges}).'
                raise ValueError(errormsg)

        self.initialized = True

        return


    def apply(self, sim):
        for ind in sc.findinds(self.timepoints, sim.t):

            date = self.dates[ind]
            self.age_pyramids[date] = sc.objdict() # Initialize the dictionary
            scale = sim.rescale_vec[sim.t//sim.resfreq] # Determine current scale factor
            age = sim.people.age # Get the age distribution
            self.age_pyramids[date]['bins'] = self.bins # Copy here for convenience
            for sb,sex in enumerate(['m','f']): # Loop over each sex; sb stands for sex boolean, translating the labels to 0/1
                inds = (sim.people.alive*(sim.people.sex==sb)).nonzero()[0]
                self.age_pyramids[date][sex] = np.histogram(age[inds], bins=self.edges)[0]*scale  # Bin people


    def finalize(self, sim):
        super().finalize()
        validate_recorded_dates(sim, requested_dates=self.dates, recorded_dates=self.age_pyramids.keys(), die=self.die)
        return


    def plot(self, m_color='#4682b4', f_color='#ee7989', fig_args=None, axis_args=None, data_args=None,
             percentages=True, do_save=None, fig_path=None, do_show=True, **kwargs):
        '''
        Plot the age pyramids

        Args:
            m_color (hex or rgb): the color of the bars for males
            f_color (hex or rgb): the color of the bars for females
            fig_args (dict): passed to pl.figure()
            axis_args (dict): passed to pl.subplots_adjust()
            data_args (dict): 'width', 'color', and 'offset' arguments for the data
            percentages (bool): whether to plot the pyramid as percentages or numbers
            do_save (bool): whether to save
            fig_path (str or filepath): filepath to save to
            do_show (bool): whether to show the figure
            kwargs (dict): passed to ``hp.options.with_style()``; see that function for choices
        '''

        # Handle inputs
        fig_args = sc.mergedicts(dict(figsize=(12,8)), fig_args)
        axis_args = sc.mergedicts(dict(left=0.08, right=0.92, bottom=0.08, top=0.92), axis_args)
        d_args = sc.objdict(sc.mergedicts(dict(width=0.3, color='#000000', offset=0), data_args))
        all_args = sc.mergedicts(fig_args, axis_args, d_args)

        # Initialize
        fig = pl.figure(**fig_args)
        labels = list(reversed(self.age_labels))

        # Set properties depending on data
        if self.data is None: # Simple case: just plot model output
            n_plots = len(self.timepoints)
            n_rows, n_cols = sc.get_rows_cols(n_plots)
        else: # Complex case: add data
            n_cols = 2 # Data plots go in the right column
            n_rows = len(self.timepoints) # We only show plots for requested timepoints

        # Handle windows and what to plot
        pyramidsdict = self.age_pyramids
        if not len(pyramidsdict):
            errormsg = f'Cannot plot since no age pyramids were recorded (scheduled timepoints: {self.timepoints})'
            raise ValueError(errormsg)

        # Make the figure(s)
        xlabel = 'Share of population by sex' if percentages else 'Population by sex'
        with hpo.with_style(**kwargs):
            count=1
            for date,pyramid in pyramidsdict.items():
                pl.subplots_adjust(**axis_args)
                bins = pyramid['bins']

                # Prepare data
                pydf = pd.DataFrame(pyramid)
                if percentages:
                    pydf['m'] = pydf['m'] / sum(pydf['m'])
                    pydf['f'] = pydf['f'] / sum(pydf['f'])
                pydf['f']=-pydf['f'] # Reverse values for females to get on same axis

                # Start making plot
                ax = pl.subplot(n_rows, n_cols, count)
                sns.barplot(x='m', y='bins', data=pydf, order=np.flip(bins), orient='h', ax=ax, color=m_color)
                sns.barplot(x='f', y='bins', data=pydf, order=np.flip(bins), orient='h', ax=ax, color=f_color)
                ax.set_xlabel(xlabel)
                ax.set_ylabel('Age group')
                ax.set_yticklabels(labels[1:])
                xticks = ax.get_xticks()
                if percentages:
                    xlabels = [f'{abs(i):.2f}' for i in xticks]
                else:
                    xlabels = [f'{sc.sigfig(abs(i), sigfigs=2, SI=True)}' for i in xticks]
                ax.set_xticks(xticks)
                ax.set_xticklabels(xlabels)
                ax.set_title(f'{date}')
                count +=1

                if self.data is not None:

                    if date in self.data_dates:
                        datadf = self.data[self.data.year==float(date)]
                        # Consistent naming of males and females
                        datadf.columns = datadf.columns.str[0]
                        datadf.columns = datadf.columns.str.lower()
                        if percentages:
                            datadf = datadf.assign(m=datadf['m'] / sum(datadf['m']), f=datadf['f'] / sum(datadf['f']))
                        datadf = datadf.assign(f=-datadf['f'])

                        # Start making plot
                        ax = pl.subplot(n_rows, n_cols, count)
                        sns.barplot(x='m', y='a', data=datadf, order=np.flip(bins), orient='h', ax=ax, color=m_color)
                        sns.barplot(x='f', y='a', data=datadf, order=np.flip(bins), orient='h', ax=ax, color=f_color)
                        ax.set_xlabel(xlabel)
                        ax.set_ylabel('Age group')
                        ax.set_yticklabels(labels[1:])
                        xticks = ax.get_xticks()
                        if percentages:
                            xlabels = [f'{abs(i):.2f}' for i in xticks]
                        else:
                            xlabels = [f'{sc.sigfig(abs(i), sigfigs=2, SI=True)}' for i in xticks]
                        ax.set_xticks(xticks)
                        ax.set_xticklabels(xlabels)
                        ax.set_title(f'{date} - data')

                    count += 1

        return hppl.tidy_up(fig, do_save=do_save, fig_path=fig_path, do_show=do_show, args=all_args)



class age_results(Analyzer):
    '''
    Constructs results by age at specified points within the sim. Can be used with data
    Args:
        result_keys  (dict): dictionary with keys of results to generate and associated timepoints/age-bins to generate each result as well as whether to compute_fit
        die         (bool): whether or not to raise an exception if errors are found
        kwargs      (dict): passed to Analyzer()

    **Example**::
        sim = hp.Sim(analyzers=hpv.age_results(
        result_keys=sc.objdict(
            hpv_prevalence=sc.objdict(
                timepoints=['1990'],
                edges=np.array([0.,20.,25.,30.,40.,45.,50.,55.,65.,100.]),
            ),
            hpv_incidence=sc.objdict(
                timepoints=['1990'],
                edges=np.array([0.,20.,30.,40.,50.,60.,70.,80.,100.])
            )
        )
        )
        sim.run()
        age_results = sim['analyzers'][0]
    '''

    def __init__(self, result_keys, die=False, **kwargs):
        super().__init__(**kwargs) # Initialize the Analyzer object
        self.mismatch       = 0
        self.result_keys    = sc.objdict(result_keys) # Store the result keys, ensure it's an object dict
        self.die            = die  # Whether or not to raise an exception
        self.start          = None # Store the start year of the simulation
        self.results        = sc.odict() # Store the age results
        return


    def initialize(self, sim):

        super().initialize()
        # Handle timepoints and dates
        self.start = sim['start']  # Store the simulation start
        self.end = sim['end']  # Store simulation end

        # Handle dt - if we're storing annual results we'll need to aggregate them over
        # several consecutive timesteps
        self.dt = sim['dt']

        self.validate_results(sim)

        # Store genotypes
        self.ng = sim['n_genotypes']
        self.glabels = [g.label for g in sim['genotypes']]

        # Store colors
        self.result_properties = sc.objdict()
        for rkey in self.result_keys.keys():
            self.result_properties[rkey] = sc.objdict()
            self.result_properties[rkey].color = sim.results[rkey].color
            self.result_properties[rkey].name = sim.results[rkey].name

        self.initialized = True

        return


    def validate_results(self, sim):
        choices = sim.result_keys()
        for rk, rdict in self.result_keys.items():
            if rk not in choices:
                strm = '\n'.join(choices)
                errormsg = f'Cannot compute age results for {rk}. Please enter one of the standard sim result_keys to the age_results analyzer; choices are {strm}.'
                raise ValueError(errormsg)
            else:
                self.results[rk] = sc.objdict()

                # Handle the data file
                # If data is provided, extract timepoints, edges, age bins and labels from that
                if 'datafile' in rdict.keys():
                    if sc.isstring(rdict.datafile):
                        rdict.data = hpm.load_data(rdict.datafile, check_date=False)
                    else:
                        rdict.data = rdict.datafile  # Use it directly
                        rdict.datafile = None

                    # extract edges, age bins and labels from that
                    # Handle edges, age bins, and labels
                    rdict.timepoints = rdict.data.year.unique()
                    rdict.age_labels = []
                    rdict.edges = np.array(rdict.data.age.unique(), dtype=float)
                    rdict.edges = np.append(rdict.edges, 100)
                    rdict.bins = rdict.edges[:-1]  # Don't include the last edge in the bins
                    self.results[rk]['bins'] = rdict.bins
                    rdict.age_labels = [f'{int(rdict.bins[i])}-{int(rdict.bins[i + 1])}' for i in
                                            range(len(rdict.bins) - 1)]
                    rdict.age_labels.append(f'{int(rdict.bins[-1])}+')

                else:
                    # Handle edges, age bins, and labels
                    rdict.age_labels = []
                    if (not hasattr(rdict,'edges')) or rdict.edges is None:  # Default age bins
                        rdict.edges = np.linspace(0, 100, 11)
                    rdict.bins = rdict.edges[:-1]  # Don't include the last edge in the bins
                    self.results[rk]['bins'] = rdict.bins
                    rdict.age_labels = [f'{int(rdict.bins[i])}-{int(rdict.bins[i + 1])}' for i in
                                        range(len(rdict.bins) - 1)]
                    rdict.age_labels.append(f'{int(rdict.bins[-1])}+')
                    if 'timepoints' not in rdict.keys():
                        errormsg = f'Did not provide timepoints for this age analyzer'
                        raise ValueError(errormsg)

                rdict.timepoints, rdict.dates = sim.get_t(rdict.timepoints,
                                                          return_date_format='str')  # Ensure timepoints and dates are in the right format
                max_hist_time = rdict.timepoints[-1]
                max_sim_time = sim['end']
                if max_hist_time > max_sim_time:
                    errormsg = f'Cannot create age results for {rdict.dates[-1]} ({max_hist_time}) because the simulation ends on {self.end} ({max_sim_time})'
                    raise ValueError(errormsg)

                rdict.calcpoints = []
                for tpi, tp in enumerate(rdict.timepoints):
                    rdict.calcpoints += [tp + i for i in range(int(1 / self.dt))]

                if 'compute_fit' in rdict.keys() and rdict.compute_fit:
                    if rdict.data is None:
                        errormsg = f'Cannot compute fit without data'
                        raise ValueError(errormsg)
                    else:
                        if 'weights' in rdict.data.columns:
                            rdict.weights = rdict.data['weights'].values
                        else:
                            rdict.weights = np.ones(len(rdict.data))
                        rdict.mismatch = 0  # The final value


    def convert_rname_stocks(self, rname):
        ''' Helper function for converting stock result names to people attributes '''
        attr = rname.replace('total_', '').replace('_prevalence', '')  # Strip out terms that aren't stored in the people
        if attr[0] == 'n': attr = attr[2:] # Remove n, used to identify stocks
        if attr == 'hpv': attr = 'infectious'  # People with HPV are referred to as infectious in the sim
        if attr == 'cancer': attr = 'cancerous'
        return attr

    def convert_rname_flows(self, rname):
        ''' Helper function for converting flow result names to people attributes '''
        attr = rname.replace('total_', '').replace('_incidence', '')  # Name of the actual state
        if attr == 'hpv': attr = 'infections'  # HPV is referred to as infections in the sim
        if attr == 'cancer': attr = 'cancers'  # cancer is referred to as cancers in the sim
        # Handle variable names
        mapping = {
            'infections': ['date_infectious', 'infectious'],
            'cin':  ['date_cin1', 'cin'], # Not a typo - the date the get a CIN is the same as the date they get a CIN1
            'cin1': ['date_cin1', 'cin1'],
            'cin2': ['date_cin2', 'cin2'],
            'cin3': ['date_cin3', 'cin3'],
            'cancers': ['date_cancerous', 'cancerous'],
            'cancer': ['date_cancerous', 'cancerous'],
            'detected_cancer': ['date_detected_cancer', 'detected_cancer'],
            'cancer_deaths': ['date_dead_cancer', 'dead_cancer'],
            'detected_cancer_deaths': ['date_dead_cancer', 'dead_cancer']
        }
        attr1 = mapping[attr][0]  # Messy way of turning 'total cancers' into 'date_cancerous' and 'cancerous' etc
        attr2 = mapping[attr][1]  # As above
        return attr1, attr2


    def apply(self, sim):
        ''' Calculate age results '''

        # Shorten variables that are used a lot
        ng = self.ng

        # Go through each result key and determine if this is a timepoint where age results are requested
        for result, result_dict in self.result_keys.items():
            if sim.t in result_dict.timepoints:
                na = len(result_dict.bins)
                ind = sc.findinds(result_dict.timepoints, sim.t)[0]  # Get the index
                date = result_dict.dates[ind]  # Create the date which will be used to key the results
                age = sim.people.age  # Get the age distribution
                scale = sim.rescale_vec[sim.t // sim.resfreq]  # Determine current scale factor

                if 'compute_fit' in result_dict.keys() and 'total' not in result:
                    thisdatadf = result_dict.data[(result_dict.data.year == float(date)) & (result_dict.data.name == result)]
                    unique_genotypes = thisdatadf.genotype.unique()
                    ng = len(unique_genotypes)

                size = na if 'total' in result or 'cancer' in result else (ng, na)
                self.results[result][date] = np.zeros(size)

                # Both annual stocks and prevalence require us to calculate the current stocks.
                # Unlike incidence, these don't have to be aggregated over multiple timepoints.
                if result[0] == 'n' or 'prevalence' in result:
                    attr = self.convert_rname_stocks(result) # Convert to a people attribute
                    if attr in sim.people.keys():
                        if 'total' in result:
                            inds = sim.people[attr].any(axis=0).nonzero()  # Pull out people for which this state is true
                            self.results[result][date] = np.histogram(age[inds[-1]], bins=result_dict.edges)[
                                                           0] * scale  # Bin the people
                        else:
                            for g in range(ng):
                                inds = sim.people[attr][g, :].nonzero()
                                self.results[result][date][g, :] = np.histogram(age[inds[-1]], bins=result_dict.edges)[
                                                                     0] * scale  # Bin the people

                        if 'prevalence' in result:
                            # Need to divide by the right denominator
                            if 'hpv' in result:  # Denominator is whole population
                                denom = (np.histogram(age, bins=result_dict.edges)[0] * scale)
                            else:  # Denominator is females
                                denom = (np.histogram(age[sim.people.f_inds], bins=result_dict.edges)[0] * scale)
                            if 'total' not in result: denom = denom[None, :]
                            self.results[result][date] = self.results[result][date] / denom

                    else:
                        if 'detectable' in result:
                            hpv_test_pars = hppar.get_screen_pars('hpv')
                            for state in ['hpv', 'cin1', 'cin2', 'cin3']:
                                for g in range(ng):
                                    hpv_pos_probs = np.zeros(len(sim.people))
                                    tp_inds = hpu.true(sim.people[state][g, :])
                                    hpv_pos_probs[tp_inds] = hpv_test_pars['test_positivity'][state][
                                        sim['genotype_map'][g]]
                                    hpv_pos_inds = hpu.true(hpu.binomial_arr(hpv_pos_probs))
                                    if 'total' in result:
                                        self.results[result][date] += np.histogram(age[hpv_pos_inds], bins=result_dict.edges)[
                                            0] * scale  # Bin the people
                                    else:
                                        self.results[result][date][g, :] += np.histogram(age[hpv_pos_inds], bins=result_dict.edges)[
                                                                          0] * scale  # Bin the people
                            denom = (np.histogram(age, bins=result_dict.edges)[0] * scale)
                            if 'total' in result: denom = denom * ng
                            self.results[result][date] = self.results[result][date] / denom

                self.date = date # Need to store the date for subsequent calcpoints


            # Both annual new cases and incidence require us to calculate the new cases over all
            # the timepoints that belong to the requested year.
            if sim.t in result_dict.calcpoints:
                date = self.date # Stored just above for use here
                scale = sim.rescale_vec[sim.t//sim.resfreq] # Determine current scale factor
                age = sim.people.age # Get the age distribution

                # Figure out if it's a flow or incidence
                if result.replace('total_', '') in hpd.flow_keys or result in hpd.cancer_flow_keys or 'incidence' in result:
                    attr1, attr2 = self.convert_rname_flows(result)
                    if result[:5] == 'total' or 'cancer' in result:  # Results across all genotypes
                        if result == 'detected_cancer_deaths':
                            inds = ((sim.people[attr1] == sim.t) * (sim.people[attr2]) * (sim.people['detected_cancer'])).nonzero()
                        else:
                            inds = ((sim.people[attr1] == sim.t) * (sim.people[attr2])).nonzero()
                        self.results[result][date] += np.histogram(age[inds[-1]], bins=result_dict.edges)[
                                                        0] * scale  # Bin the people
                    else:  # Results by genotype
                        for g in range(ng):  # Loop over genotypes
                            inds = ((sim.people[attr1][g, :] == sim.t) * (sim.people[attr2][g, :])).nonzero()
                            self.results[result][date][g, :] += np.histogram(age[inds[-1]], bins=result_dict.edges)[
                                                                  0] * scale  # Bin the people

                    if 'incidence' in result:
                        # Need to divide by the right denominator
                        if 'hpv' in result:  # Denominator is susceptible population
                            denom = (np.histogram(age[sim.people.sus_pool[-1]], bins=result_dict.edges)[0] * scale)
                        else:  # Denominator is females
                            denom = (np.histogram(age[sim.people.f_inds], bins=result_dict.edges)[
                                         0] * scale) / 1e5  # CIN and cancer are per 100,000 women
                        if 'total' not in result and 'cancer' not in result: denom = denom[None, :]
                        self.results[result][date] = self.results[result][date] / denom


    def finalize(self, sim):
        super().finalize()
        for rkey, rdict in self.result_keys.items():
            validate_recorded_dates(sim, requested_dates=rdict.dates, recorded_dates=self.results[rkey].keys()[1:], die=self.die)
            if 'compute_fit' in rdict.keys():
                self.mismatch += self.compute(rkey)

        sim.fit = self.mismatch

        return


    def compute(self, key):
        res = []
        for name, group in self.result_keys[key].data.groupby(['genotype', 'year']):
            genotype = name[0].lower()
            year = str(name[1]) + '.0'
            if 'total' in key or 'cancer' in key:
                sim_res = list(self.results[key][year])
                res.extend(sim_res)
            else:
                sim_res = list(self.results[key][year][self.glabels.index(genotype)])
                res.extend(sim_res)
        self.result_keys[key].data['model_output'] = res
        self.result_keys[key].data['diffs'] = self.result_keys[key].data['model_output'] - self.result_keys[key].data['value']
        self.result_keys[key].data['gofs'] = hpm.compute_gof(self.result_keys[key].data['value'].values, self.result_keys[key].data['model_output'].values)
        self.result_keys[key].data['losses'] = self.result_keys[key].data['gofs'].values * self.result_keys[key].weights
        self.result_keys[key].mismatch = self.result_keys[key].data['losses'].sum()

        return self.result_keys[key].mismatch


    def plot(self, fig_args=None, axis_args=None, data_args=None, width=0.8,
             do_save=None, fig_path=None, do_show=True, **kwargs):
        '''
        Plot the age results

        Args:
            fig_args (dict): passed to pl.figure()
            axis_args (dict): passed to pl.subplots_adjust()
            data_args (dict): 'width', 'color', and 'offset' arguments for the data
            width (float): width of the bars
            do_save (bool): whether to save
            fig_path (str or filepath): filepath to save to
            do_show (bool): whether to show the figure
            kwargs (dict): passed to ``hp.options.with_style()``; see that function for choices
        '''

        # Handle inputs
        fig_args = sc.mergedicts(dict(figsize=(12,8)), fig_args)
        axis_args = sc.mergedicts(dict(left=0.08, right=0.92, bottom=0.08, top=0.92), axis_args)
        d_args = sc.objdict(sc.mergedicts(dict(width=0.3, color='#000000', offset=0), data_args))
        all_args = sc.mergedicts(fig_args, axis_args, d_args)

        # Initialize
        fig = pl.figure(**fig_args)

        # Figure out rows and columns
        if len(self.results) == 0:
            errormsg = f'Cannot plot since no age results were recorded)'
            raise ValueError(errormsg)
        else:
            dates_per_result = [len(rk['dates']) for rk in self.result_keys.values()]
            n_plots = sum(dates_per_result)
            n_rows, n_cols = sc.get_rows_cols(n_plots)

        # Make the figure(s)
        with hpo.with_style(**kwargs):
            plot_count=1
            for rkey,resdict in self.results.items():

                pl.subplots_adjust(**axis_args)

                for date in self.result_keys[rkey]['dates']:

                    # Start making plot
                    ax = pl.subplot(n_rows, n_cols, plot_count)
                    x = np.arange(len(self.result_keys[rkey].age_labels))  # the label locations
                    if 'data' in self.result_keys[rkey].keys():
                        thisdatadf = self.result_keys[rkey].data[(self.result_keys[rkey].data.year == float(date))&(self.result_keys[rkey].data.name == rkey)]
                        unique_genotypes = thisdatadf.genotype.unique()

                    if 'total' not in rkey and 'cancer' not in rkey:
                        # Prepare plot settings
                        for g in range(self.ng):
                            glabel = self.glabels[g].upper()
                            ax.plot(x, resdict[date][g,:], color=self.result_properties[rkey].color[g], linestyle='--', label=f'Model - {glabel}')
                            if ('data' in self.result_keys[rkey].keys()) and (len(thisdatadf) > 0):
                                # check if this genotype is in dataframe
                                if self.glabels[g].upper() in unique_genotypes:
                                    ydata = np.array(thisdatadf[thisdatadf.genotype==self.glabels[g].upper()].value)
                                    ax.scatter(x, ydata, color=self.result_properties[rkey].color[g], marker='s', label=f'Data - {glabel}')

                    else:
                        if ('data' in self.result_keys[rkey].keys()) and (len(thisdatadf) > 0):
                            ax.plot(x, resdict[date], color=self.result_properties[rkey].color, linestyle='--', label='Model')
                            ydata = np.array(thisdatadf.value)
                            ax.scatter(x, ydata,  color=self.result_properties[rkey].color, marker='s', label='Data')
                        else:
                            ax.plot(x, resdict[date], color=self.result_properties[rkey].color, linestyle='--', label='Model')
                    ax.set_xlabel('Age group')
                    ax.set_title(self.result_properties[rkey].name+' - '+date)
                    ax.legend()
                    ax.set_xticks(x, self.result_keys[rkey].age_labels)

                    plot_count+=1


        return hppl.tidy_up(fig, do_save=do_save, fig_path=fig_path, do_show=do_show, args=all_args)


def import_optuna():
    ''' A helper function to import Optuna, which is an optional dependency '''
    try:
        import optuna as op # Import here since it's slow
    except ModuleNotFoundError as E: # pragma: no cover
        errormsg = f'Optuna import failed ({str(E)}), please install first (pip install optuna)'
        raise ModuleNotFoundError(errormsg)
    return op


class Calibration(Analyzer):
    '''
    A class to handle calibration of HPVsim simulations. Uses the Optuna hyperparameter
    optimization library (optuna.org), which must be installed separately (via
    pip install optuna).

    Note: running a calibration does not guarantee a good fit! You must ensure that
    you run for a sufficient number of iterations, have enough free parameters, and
    that the parameters have wide enough bounds. Please see the tutorial on calibration
    for more information.

    Args:
        sim          (Sim)  : the simulation to calibrate
        datafiles    (list) : list of datafile strings to calibrate to
        calib_pars   (dict) : a dictionary of the parameters to calibrate of the format dict(key1=[best, low, high])
        fit_args     (dict) : a dictionary of options that are passed to sim.compute_fit() to calculate the goodness-of-fit
        par_samplers (dict) : an optional mapping from parameters to the Optuna sampler to use for choosing new points for each; by default, suggest_uniform
        n_trials     (int)  : the number of trials per worker
        n_workers    (int)  : the number of parallel workers (default: maximum
        total_trials (int)  : if n_trials is not supplied, calculate by dividing this number by n_workers)
        name         (str)  : the name of the database (default: 'hpvsim_calibration')
        db_name      (str)  : the name of the database file (default: 'hpvsim_calibration.db')
        keep_db      (bool) : whether to keep the database after calibration (default: false)
        storage      (str)  : the location of the database (default: sqlite)
        rand_seed    (int)  : if provided, use this random seed to initialize Optuna runs (for reproducibility)
        label        (str)  : a label for this calibration object
        die          (bool) : whether to stop if an exception is encountered (default: false)
        verbose      (bool) : whether to print details of the calibration
        kwargs       (dict) : passed to hpv.Calibration()

    Returns:
        A Calibration object

    **Example**::
        sim = hpv.Sim(pars, genotypes=[hpv16, hpv18])
        calib_pars = dict(beta=[0.05, 0.010, 0.20],hpv_control_prob=[.9, 0.5, 1])
        calib = hpv.Calibration(sim, calib_pars=calib_pars,
                                datafiles=['test_data/south_africa_hpv_data.xlsx',
                                           'test_data/south_africa_cancer_data.xlsx'],
                                total_trials=10, n_workers=4)
        calib.calibrate()
        calib.plot()

    '''

    def __init__(self, sim, datafiles, calib_pars=None, genotype_pars=None, fit_args=None, par_samplers=None,
                 n_trials=None, n_workers=None, total_trials=None, name=None, db_name=None,
                 keep_db=None, storage=None, rand_seed=None, label=None, die=False, verbose=True):
        super().__init__(label=label) # Initialize the Analyzer object

        import multiprocessing as mp # Import here since it's also slow

        # Handle run arguments
        if n_trials  is None: n_trials  = 20
        if n_workers is None: n_workers = mp.cpu_count()
        if name      is None: name      = 'hpvsim_calibration'
        if db_name   is None: db_name   = f'{name}.db'
        if keep_db   is None: keep_db   = False
        if storage   is None: storage   = f'sqlite:///{db_name}'
        if total_trials is not None: n_trials = total_trials/n_workers
        self.run_args   = sc.objdict(n_trials=int(n_trials), n_workers=int(n_workers), name=name, db_name=db_name, keep_db=keep_db, storage=storage, rand_seed=rand_seed)

        # Handle other inputs
        self.sim            = sim
        self.calib_pars     = calib_pars
        self.genotype_pars  = genotype_pars
        self.fit_args       = sc.mergedicts(fit_args)
        self.par_samplers   = sc.mergedicts(par_samplers)
        self.die            = die
        self.verbose        = verbose
        self.calibrated     = False

        # Create age_results intervention
        self.target_data = []
        for datafile in datafiles:
            self.target_data.append(hpm.load_data(datafile))

        result_keys = sc.objdict()

        for targ in self.target_data:
            targ_keys = targ.name.unique()
            if len(targ_keys) > 1:
                errormsg = f'Only support one set of targets per datafile, {len(targ_keys)} provided'
                raise ValueError(errormsg)
            result_keys[targ_keys[0]] = sc.objdict(
                datafile=sc.dcp(targ),
                compute_fit=True,
            )

        ar = age_results(result_keys=result_keys)
        self.sim['analyzers'] += [ar]
        self.sim.initialize()
        self.results_keys = result_keys.keys()
        self.result_properties = sc.objdict()
        for rkey in self.results_keys:
            self.result_properties[rkey] = sc.objdict()
            self.result_properties[rkey].name = self.sim.results[rkey].name
            self.result_properties[rkey].color = self.sim.results[rkey].color

        return

    def run_sim(self, calib_pars, genotype_pars=None, label=None, return_sim=False):
        ''' Create and run a simulation '''
        sim = self.sim.copy()
        if label: sim.label = label

        # Set regular sim pars
        if calib_pars is not None:
            valid_pars = {k:v for k,v in calib_pars.items() if k in sim.pars}
            if 'prognoses' in valid_pars.keys():
                sim_progs = hppar.get_prognoses()
                for prog_key, prog_val in valid_pars['prognoses'].items():
                    sim_progs[prog_key] = np.array(prog_val)
                valid_pars['prognoses'] = sim_progs
            sim.update_pars(valid_pars)
            if len(valid_pars) != len(calib_pars):
                extra = set(calib_pars.keys()) - set(valid_pars.keys())
                errormsg = f'The following parameters are not part of the sim, nor is a custom function specified to use them: {sc.strjoin(extra)}'
                raise ValueError(errormsg)

        # Set genotype pars
        if genotype_pars is not None:
            gmap = sim['genotype_map']
            gmap_r = {v:k for k,v in gmap.items()}
            for gname,gpardict in genotype_pars.items():
                g = gmap_r[gname]
                for gpar,gval in gpardict.items():
                    sim['genotypes'][g].p[gpar] = gval

        # Run the sim
        try:
            sim.run()
            if return_sim:
                return sim
            else:
                return sim.fit

        except Exception as E:
            if self.die:
                raise E
            else:
                warnmsg = f'Encountered error running sim!\nParameters:\n{valid_pars}\nTraceback:\n{sc.traceback()}'
                hpm.warn(warnmsg)
                output = None if return_sim else np.inf
                return output


    def get_pars(self, pardict=None, trial=None, gname=None):
        ''' Sample from pars, after extracting them from the structure they're provided in '''
        pars={}
        for key, val in pardict.items():
            if isinstance(val, list):
                low, high = val[1], val[2]
                if key in self.par_samplers:  # If a custom sampler is used, get it now
                    try:
                        sampler_fn = getattr(trial, self.par_samplers[key])
                    except Exception as E:
                        errormsg = 'The requested sampler function is not found: ensure it is a valid attribute of an Optuna Trial object'
                        raise AttributeError(errormsg) from E
                else:
                    sampler_fn = trial.suggest_uniform
                if gname is not None:
                    sampler_key = gname + '_' + key
                else:
                    sampler_key = key
                pars[sampler_key] = sampler_fn(sampler_key, low, high)  # Sample from values within this range
            elif isinstance(val, dict):
                sampler_fn = trial.suggest_uniform
                pars[key] = dict()
                for parkey, par_highlowlist in val.items():
                    pars[key][parkey] = []
                    for i, (best, low, high) in enumerate(par_highlowlist):
                        sampler_key = key + '_' + parkey + '_' + str(i)
                        pars[key][parkey].append(sampler_fn(sampler_key, low, high))

        return pars


    def run_trial(self, trial):
        ''' Define the objective for Optuna '''

        if self.genotype_pars is not None:
            genotype_pars = {}
            for gname, pardict in self.genotype_pars.items():
                genotype_pars[gname] = self.get_pars(pardict, trial, gname=gname)
        else:
            genotype_pars = None
        if self.calib_pars is not None:
            calib_pars = self.get_pars(self.calib_pars, trial)
        else:
            calib_pars = None

        sim = self.run_sim(calib_pars, genotype_pars, return_sim=True)
        # trial.set_user_attr('sim', sim) # CK: fails since not a JSON, could use sc.jsonpickle()
        r = sim.get_analyzer().results
        r = sc.jsonify(r)
        trial.set_user_attr('analyzer_results', r) # CK: TODO: will fail with more than 1 analyzer
        sim.shrink() # CK: Proof of principle only!!
        trial.set_user_attr('jsonpickle_sim', sc.jsonpickle(sim))
        return sim.fit


    def worker(self):
        ''' Run a single worker '''
        op = import_optuna()
        if self.verbose:
            op.logging.set_verbosity(op.logging.DEBUG)
        else:
            op.logging.set_verbosity(op.logging.ERROR)
        study = op.load_study(storage=self.run_args.storage, study_name=self.run_args.name)
        output = study.optimize(self.run_trial, n_trials=self.run_args.n_trials, callbacks=None) # [tesst]
        return output


    def run_workers(self):
        ''' Run multiple workers in parallel '''
        if self.run_args.n_workers > 1: # Normal use case: run in parallel
            output = sc.parallelize(self.worker, iterarg=self.run_args.n_workers)
        else: # Special case: just run one
            output = [self.worker()]
        return output


    def remove_db(self):
        '''
        Remove the database file if keep_db is false and the path exists.

        New in version 3.1.0.
        '''
        if os.path.exists(self.run_args.db_name):
            os.remove(self.run_args.db_name)
            if self.verbose:
                print(f'Removed existing calibration {self.run_args.db_name}')
        return


    def make_study(self):
        ''' Make a study, deleting one if it already exists '''
        op = import_optuna()
        if not self.run_args.keep_db:
            self.remove_db()
        if self.run_args.rand_seed is not None:
            sampler = op.samplers.RandomSampler(self.run_args.rand_seed)
            sampler.reseed_rng()
            raise NotImplementedError('Implemented but does not work')
        else:
            sampler = None
        output = op.create_study(storage=self.run_args.storage, study_name=self.run_args.name, sampler=sampler)
        return output


    def calibrate(self, calib_pars=None, genotype_pars=None, verbose=True, **kwargs):
        '''
        Actually perform calibration.

        Args:
            calib_pars (dict): if supplied, overwrite stored calib_pars
            verbose (bool): whether to print output from each trial
            kwargs (dict): if supplied, overwrite stored run_args (n_trials, n_workers, etc.)
        '''
        op = import_optuna()

        # Load and validate calibration parameters
        if calib_pars is not None:
            self.calib_pars = calib_pars
        if genotype_pars is not None:
            self.genotype_pars = genotype_pars
        if (self.calib_pars is None) and (self.genotype_pars is None):
            errormsg = 'You must supply calibration parameters (calib_pars or genotype_pars) either when creating the calibration object or when calling calibrate().'
            raise ValueError(errormsg)
        self.run_args.update(kwargs) # Update optuna settings

        # Run the optimization
        t0 = sc.tic()
        self.make_study()
        self.run_workers()
        self.study = op.load_study(storage=self.run_args.storage, study_name=self.run_args.name)
        self.best_pars = sc.objdict(self.study.best_params)
        self.elapsed = sc.toc(t0, output=True)

        # Collect analyzer results
        # Load a single sim
        sim = sc.jsonpickle(self.study.trials[0].user_attrs['jsonpickle_sim'])
        self.ng = sim['pars']['n_genotypes']
        self.glabels = [g['label'] for g in sim['pars']['genotypes']]

        self.analyzer_results = []
        for trial in self.study.trials:
            r = trial.user_attrs['analyzer_results'] # CK: TODO: make more general
            self.analyzer_results.append(r)

        # Compare the results
        self.initial_pars = sc.objdict()
        self.par_bounds = sc.objdict()

        # Compare for regular sim pars
        if self.calib_pars is not None:
            for key, val in self.calib_pars.items():
                if isinstance(val, list):
                    self.initial_pars[key] = val[0]
                    self.par_bounds[key] = np.array([val[1], val[2]])
                elif isinstance(val, dict):
                    for parkey, par_highlowlist in val.items():
                        for i, (best, low, high) in enumerate(par_highlowlist):
                            sampler_key = key + '_' + parkey + '_' + str(i)
                            self.initial_pars[sampler_key] = best
                            self.par_bounds[sampler_key] = np.array([low, high])

        # Compare for genotype pars
        if self.genotype_pars is not None:
            for gname, gpardict in self.genotype_pars.items():
                for key, val in gpardict.items():
                    if isinstance(val, list):
                        sampler_key = gname + '_' + key
                        self.initial_pars[sampler_key] = val[0]
                        self.par_bounds[sampler_key] = np.array([val[1], val[2]])
                    elif isinstance(val, dict):
                        for parkey, par_highlowlist in val.items():
                            for i, (best, low, high) in enumerate(par_highlowlist):
                                sampler_key = key + '_' + parkey + '_' + str(i)
                                self.initial_pars[sampler_key] = best
                                self.par_bounds[sampler_key] = np.array([low, high])

        self.parse_study()

        # Tidy up
        self.calibrated = True
        if not self.run_args.keep_db:
            self.remove_db()

        return self


    def parse_study(self):
        '''Parse the study into a data frame -- called automatically '''
        best = self.best_pars

        print('Making results structure...')
        results = []
        n_trials = len(self.study.trials)
        failed_trials = []
        for trial in self.study.trials:
            data = {'index':trial.number, 'mismatch': trial.value}
            for key,val in trial.params.items():
                data[key] = val
            if data['mismatch'] is None:
                failed_trials.append(data['index'])
            else:
                results.append(data)
        print(f'Processed {n_trials} trials; {len(failed_trials)} failed')

        keys = ['index', 'mismatch'] + list(best.keys())
        data = sc.objdict().make(keys=keys, vals=[])
        for i,r in enumerate(results):
            for key in keys:
                if key not in r:
                    warnmsg = f'Key {key} is missing from trial {i}, replacing with default'
                    hpm.warn(warnmsg)
                    r[key] = best[key]
                data[key].append(r[key])
        self.data = data
        self.df = pd.DataFrame.from_dict(data)

        return


    def to_json(self, filename=None):
        '''
        Convert the data to JSON.

        New in version 3.1.1.
        '''
        order = np.argsort(self.df['mismatch'])
        json = []
        for o in order:
            row = self.df.iloc[o,:].to_dict()
            rowdict = dict(index=row.pop('index'), mismatch=row.pop('mismatch'), pars={})
            for key,val in row.items():
                rowdict['pars'][key] = val
            json.append(rowdict)
        if filename:
            sc.savejson(filename, json, indent=2)
        else:
            return json


    def plot(self, fig_args=None, axis_args=None, data_args=None, do_save=None,
             fig_path=None, do_show=True, plot_type=sns.boxplot, **kwargs):
        '''
        Plot the calibration results

        Args:
            fig_args (dict): passed to pl.figure()
            axis_args (dict): passed to pl.subplots_adjust()
            data_args (dict): 'width', 'color', and 'offset' arguments for the data
            do_save (bool): whether to save
            fig_path (str or filepath): filepath to save to
            do_show (bool): whether to show the figure
            kwargs (dict): passed to ``hp.options.with_style()``; see that function for choices
        '''

        # Handle inputs
        fig_args = sc.mergedicts(dict(figsize=(12,8)), fig_args)
        axis_args = sc.mergedicts(dict(left=0.08, right=0.92, bottom=0.08, top=0.92), axis_args)
        d_args = sc.objdict(sc.mergedicts(dict(width=0.3, color='#000000', offset=0), data_args))
        all_args = sc.mergedicts(fig_args, axis_args, d_args)

        # Get rows and columns
        if not len(self.analyzer_results):
            errormsg = f'Cannot plot since no age results were recorded)'
            raise ValueError(errormsg)
        else:
            all_dates = [[date for date in r.keys() if date != 'bins'] for r in self.analyzer_results[0].values()]
            dates_per_result = [len(date_list) for date_list in all_dates]
            n_plots = sum(dates_per_result)
            n_rows, n_cols = sc.get_rows_cols(n_plots)

        # Initialize
        fig, axes = pl.subplots(n_rows, n_cols, **fig_args)
        axes = axes.flatten()
        pl.subplots_adjust(**axis_args)

        # Pull out attributes that don't vary by run
        age_labels = sc.objdict()
        for resname,resdict in zip(self.results_keys, self.analyzer_results[0].values()):
            age_labels[resname] = [str(int(resdict['bins'][i])) + '-' + str(int(resdict['bins'][i + 1])) for i in range(len(resdict['bins']) - 1)]
            age_labels[resname].append(str(int(resdict['bins'][-1])) + '+')

        # Make the figure
        with hpo.with_style(**kwargs):

            plot_count = 0

            for rn, resname in enumerate(self.results_keys):
                x = np.arange(len(age_labels[resname]))  # the label locations

                for date in all_dates[rn]:

                    # Initialize axis and data storage structures
                    ax = axes[plot_count]
                    bins = []
                    genotypes = []
                    values = []

                    # Pull out data
                    thisdatadf = self.target_data[rn][(self.target_data[rn].year == float(date)) & (self.target_data[rn].name == resname)]
                    unique_genotypes = thisdatadf.genotype.unique()

                    # Start making plot
                    if 'total' not in resname and 'cancer' not in resname:
                        for g in range(self.ng):
                            glabel = self.glabels[g].upper()
                            # Plot data
                            if glabel in unique_genotypes:
                                ydata = np.array(thisdatadf[thisdatadf.genotype == glabel].value)
                                ax.scatter(x, ydata, color=self.result_properties[resname].color[g], marker='s', label=f'Data - {glabel}')
<<<<<<< HEAD

                            # Construct a dataframe with things in the most logical order for plotting
                            for run_num, run in enumerate(self.analyzer_results):
                                genotypes += [glabel]*len(x)
                                bins += x.tolist()
                                values += run[resname][date][g]

                        # Plot model
                        modeldf = pd.DataFrame({'bins':bins, 'values':values, 'genotypes':genotypes})
                        ax = plot_type(ax=ax, x='bins', y='values', hue="genotypes", data=modeldf, dodge=True, boxprops=dict(alpha=.3))
=======
                                for run_num, run in enumerate(self.analyzer_results):
                                    ymodel = run[resname][date][g]
                                    label = f'Model - {glabel}' if run_num==0 else None
                                    ax.plot(x, ymodel, color=self.result_properties[resname].color[g], linestyle='--', label=label)
>>>>>>> e6701e4f

                    else:
                        # Plot data
                        ydata = np.array(thisdatadf.value)
                        ax.scatter(x, ydata, color=self.result_properties[resname].color, marker='s', label='Data')

                        # Construct a dataframe with things in the most logical order for plotting
                        for run_num, run in enumerate(self.analyzer_results):
                            bins += x.tolist()
                            values += run[resname][date]

                        # Plot model
                        modeldf = pd.DataFrame({'bins':bins, 'values':values})
                        ax = plot_type(ax=ax, x='bins', y='values', data=modeldf, color=self.result_properties[resname].color, boxprops=dict(alpha=.3))

                    # Set title and labels
                    ax.set_xlabel('Age group')
                    ax.set_title(self.result_properties[resname].name+' - '+date)
                    ax.legend()
                    ax.set_xticks(x, age_labels[resname])
                    plot_count += 1

        return hppl.tidy_up(fig, do_save=do_save, fig_path=fig_path, do_show=do_show, args=all_args)<|MERGE_RESOLUTION|>--- conflicted
+++ resolved
@@ -1272,7 +1272,6 @@
                             if glabel in unique_genotypes:
                                 ydata = np.array(thisdatadf[thisdatadf.genotype == glabel].value)
                                 ax.scatter(x, ydata, color=self.result_properties[resname].color[g], marker='s', label=f'Data - {glabel}')
-<<<<<<< HEAD
 
                             # Construct a dataframe with things in the most logical order for plotting
                             for run_num, run in enumerate(self.analyzer_results):
@@ -1283,12 +1282,7 @@
                         # Plot model
                         modeldf = pd.DataFrame({'bins':bins, 'values':values, 'genotypes':genotypes})
                         ax = plot_type(ax=ax, x='bins', y='values', hue="genotypes", data=modeldf, dodge=True, boxprops=dict(alpha=.3))
-=======
-                                for run_num, run in enumerate(self.analyzer_results):
-                                    ymodel = run[resname][date][g]
-                                    label = f'Model - {glabel}' if run_num==0 else None
-                                    ax.plot(x, ymodel, color=self.result_properties[resname].color[g], linestyle='--', label=label)
->>>>>>> e6701e4f
+
 
                     else:
                         # Plot data
