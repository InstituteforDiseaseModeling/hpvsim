--- conflicted
+++ resolved
@@ -282,11 +282,7 @@
 
 
 #%% Behavior change interventions
-<<<<<<< HEAD
-__all__ += ['DynamicPars']
-=======
-__all__ += ['dynamic_pars', 'EventSchedule', 'set_intervention_attributes']
->>>>>>> 265af8e5
+__all__ += ['DynamicPars', 'EventSchedule', 'set_intervention_attributes']
 
 class DynamicPars(Intervention):
     '''
