'''
Numerical utilities for running hpvsim.
'''

#%% Housekeeping

import numba as nb # For faster computations
import numpy as np # For numerics
import random # Used only for resetting the seed
import sciris as sc # For additional utilities
from .settings import options as hpo # To set options
from . import defaults as hpd # To set default types


# What functions are externally visible -- note, this gets populated in each section below
__all__ = []

# Set dtypes -- note, these cannot be changed after import since Numba functions are precompiled
nbbool  = nb.bool_
nbint   = hpd.nbint
nbfloat = hpd.nbfloat

# Specify whether to allow parallel Numba calculation -- 10% faster for safe and 20% faster for random, but the random number stream becomes nondeterministic for the latter
safe_opts = [1, '1', 'safe']
full_opts = [2, '2', 'full']
safe_parallel = hpo.numba_parallel in safe_opts + full_opts
rand_parallel = hpo.numba_parallel in full_opts
if hpo.numba_parallel not in [0, 1, 2, '0', '1', '2', 'none', 'safe', 'full']:
    errormsg = f'Numba parallel must be "none", "safe", or "full", not "{hpo.numba_parallel}"'
    raise ValueError(errormsg)
cache = hpo.numba_cache # Turning this off can help switching parallelization options


#%% The core functions 

<<<<<<< HEAD
# @nb.njit(           (nbfloat, nbfloat, nbfloat,     nbfloat   ), cache=cache, parallel=safe_parallel)
def compute_foi_frac(beta,    condoms, eff_condoms, frac_acts): 
=======
# @nb.njit(           (nbfloat[:], nbfloat, nbfloat, nbfloat,     nbfloat   ), cache=cache, parallel=safe_parallel)
def compute_foi_frac(rel_trans,  beta,    condoms, eff_condoms, frac_acts): # pragma: no cover
>>>>>>> e0be4c08
    ''' Compute probability of each person **NOT** transmitting over some fractional number of acts '''
    foi_frac = 1 - frac_acts * beta * (1 - condoms*eff_condoms) 
    return foi_frac

<<<<<<< HEAD
# @nb.njit(            (nbfloat, nbfloat, nbfloat,     nbfloat   ), cache=cache, parallel=safe_parallel)
def compute_foi_whole(beta,    condoms, eff_condoms, n): 
=======
# @nb.njit(            (nbfloat[:], nbfloat, nbfloat, nbfloat,     nbfloat   ), cache=cache, parallel=safe_parallel)
def compute_foi_whole(rel_trans,  beta,    condoms, eff_condoms, n): # pragma: no cover
>>>>>>> e0be4c08
    ''' Compute probability of each infected person **NOT** transmitting the infection over n acts'''
    foi_whole = np.power(1 - beta * (1 - condoms*eff_condoms), n)
    return foi_whole
    
<<<<<<< HEAD
# @nb.njit(      (nbfloat, nbfloat, nbfloat,     nbfloat, nbfloat,   nbbool[:]), cache=cache, parallel=safe_parallel)
def compute_foi(beta,    condoms, eff_condoms, n,       frac_acts, inf):
=======
# @nb.njit(      (nbfloat[:], nbfloat, nbfloat, nbfloat,     nbfloat, nbfloat,   nbbool[:]), cache=cache, parallel=safe_parallel)
def compute_foi(rel_trans,  beta,    condoms, eff_condoms, n,       frac_acts, inf): # pragma: no cover
>>>>>>> e0be4c08
    ''' Compute overall probability of infection'''
    foi_whole = compute_foi_whole(beta, condoms, eff_condoms, n)
    foi_frac  = compute_foi_frac(beta, condoms, eff_condoms, frac_acts)
    foi = inf * (1 - (foi_whole*foi_frac))
    return foi


#@nb.njit(             (nbfloat,  nbint[:], nbint[:], nbfloat[:],   nbfloat[:]), cache=cache, parallel=rand_parallel)
def compute_infections(foi, f, m, sus_imm): # pragma: no cover
    '''
    Compute who infects whom

    The heaviest step of the model -- figure out who gets infected on this timestep.
    Cannot be easily parallelized since random numbers are used. Loops over contacts
    in both directions (i.e., targets become sources).

    Args:
        beta: transmission probabilities
        f: female in the pair
        m: male in the pair
        sus_imm: immunity to this genotype
    '''
    # slist = np.empty(0, dtype=nbint)
    # tlist = np.empty(0, dtype=nbint)
    slist = np.empty(0, dtype=hpd.default_int)
    tlist = np.empty(0, dtype=hpd.default_int)
    pairs = [[f,m], [m,f]]

    for sources,targets in pairs:
        source_trans     = foi[sources] # Pull out the transmissibility of the sources (0 for non-infectious people)
        inf_inds         = source_trans.nonzero()[0] # Infectious indices -- remove noninfectious people
        betas            = source_trans[inf_inds] # Calculate the raw transmission probabilities
        nonzero_inds     = betas.nonzero()[0] # Find nonzero entries
        nonzero_inf_inds = inf_inds[nonzero_inds] # Map onto original indices
        nonzero_betas    = betas[nonzero_inds] # Remove zero entries from beta
        nonzero_sources  = sources[nonzero_inf_inds] # Remove zero entries from the sources
        nonzero_targets  = targets[nonzero_inf_inds] # Remove zero entries from the targets
        sus_targets      = sus_imm[nonzero_targets]
        trans_probs      = nonzero_betas * (1-sus_targets)
        transmissions    = (np.random.random(len(nonzero_betas)) < trans_probs).nonzero()[0] # Compute the actual infections!
        source_inds      = nonzero_sources[transmissions]
        target_inds      = nonzero_targets[transmissions] # Filter the targets on the actual infections
        slist = np.concatenate((slist, source_inds), axis=0)
        tlist = np.concatenate((tlist, target_inds), axis=0)
    return slist, tlist



@nb.njit((nbint[:], nbint[:], nb.int64[:]), cache=cache)
def find_contacts(p1, p2, inds): # pragma: no cover
    """
    Numba for Layer.find_contacts()

    A set is returned here rather than a sorted array so that custom tracing interventions can efficiently
    add extra people. For a version with sorting by default, see Layer.find_contacts(). Indices must be
    an int64 array since this is what's returned by true() etc. functions by default.
    """
    pairing_partners = set()
    inds = set(inds)
    for i in range(len(p1)):
        if p1[i] in inds:
            pairing_partners.add(p2[i])
        if p2[i] in inds:
            pairing_partners.add(p1[i])
    return pairing_partners



#%% Sampling and seed methods

__all__ += ['sample', 'get_pdf', 'set_seed']


def sample(dist=None, par1=None, par2=None, size=None, **kwargs):
    '''
    Draw a sample from the distribution specified by the input. The available
    distributions are:

    - 'uniform'       : uniform distribution from low=par1 to high=par2; mean is equal to (par1+par2)/2
    - 'normal'        : normal distribution with mean=par1 and std=par2
    - 'lognormal'     : lognormal distribution with mean=par1 and std=par2 (parameters are for the lognormal distribution, *not* the underlying normal distribution)
    - 'normal_pos'    : right-sided normal distribution (i.e. only positive values), with mean=par1 and std=par2 *of the underlying normal distribution*
    - 'normal_int'    : normal distribution with mean=par1 and std=par2, returns only integer values
    - 'lognormal_int' : lognormal distribution with mean=par1 and std=par2, returns only integer values
    - 'poisson'       : Poisson distribution with rate=par1 (par2 is not used); mean and variance are equal to par1
    - 'neg_binomial'  : negative binomial distribution with mean=par1 and k=par2; converges to Poisson with k=∞
    - 'beta'          : beta distribution with alpha=par1 and beta=par2;

    Args:
        dist (str):   the distribution to sample from
        par1 (float): the "main" distribution parameter (e.g. mean)
        par2 (float): the "secondary" distribution parameter (e.g. std)
        size (int):   the number of samples (default=1)
        kwargs (dict): passed to individual sampling functions

    Returns:
        A length N array of samples

    **Examples**::

        hp.sample() # returns Unif(0,1)
        hp.sample(dist='normal', par1=3, par2=0.5) # returns Normal(μ=3, σ=0.5)
        hp.sample(dist='lognormal_int', par1=5, par2=3) # returns a lognormally distributed set of values with mean 5 and std 3

    Notes:
        Lognormal distributions are parameterized with reference to the underlying normal distribution (see:
        https://docs.scipy.org/doc/numpy-1.14.0/reference/generated/numpy.random.lognormal.html), but this
        function assumes the user wants to specify the mean and std of the lognormal distribution.

        Negative binomial distributions are parameterized with reference to the mean and dispersion parameter k
        (see: https://en.wikipedia.org/wiki/Negative_binomial_distribution). The r parameter of the underlying
        distribution is then calculated from the desired mean and k. For a small mean (~1), a dispersion parameter
        of ∞ corresponds to the variance and standard deviation being equal to the mean (i.e., Poisson). For a
        large mean (e.g. >100), a dispersion parameter of 1 corresponds to the standard deviation being equal to
        the mean.
    '''

    # Some of these have aliases, but these are the "official" names
    choices = [
        'uniform',
        'normal',
        'normal_pos',
        'normal_int',
        'lognormal',
        'lognormal_int',
        'poisson',
        'neg_binomial',
        'beta',
    ]

    # Ensure it's an integer
    if size is not None:
        size = int(size)

    # Compute distribution parameters and draw samples
    # NB, if adding a new distribution, also add to choices above
    if   dist in ['unif', 'uniform']: samples = np.random.uniform(low=par1, high=par2, size=size, **kwargs)
    elif dist in ['norm', 'normal']:  samples = np.random.normal(loc=par1, scale=par2, size=size, **kwargs)
    elif dist == 'normal_pos':        samples = np.abs(np.random.normal(loc=par1, scale=par2, size=size, **kwargs))
    elif dist == 'normal_int':        samples = np.round(np.abs(np.random.normal(loc=par1, scale=par2, size=size, **kwargs)))
    elif dist == 'poisson':           samples = n_poisson(rate=par1, n=size, **kwargs) # Use Numba version below for speed
    elif dist == 'neg_binomial':      samples = n_neg_binomial(rate=par1, dispersion=par2, n=size, **kwargs) # Use custom version below
    elif dist == 'beta':              samples = np.random.beta(a=par1, b=par2, size=size, **kwargs)
    elif dist in ['lognorm', 'lognormal', 'lognorm_int', 'lognormal_int']:
        if par1>0:
            mean  = np.log(par1**2 / np.sqrt(par2**2 + par1**2)) # Computes the mean of the underlying normal distribution
            sigma = np.sqrt(np.log(par2**2/par1**2 + 1)) # Computes sigma for the underlying normal distribution
            samples = np.random.lognormal(mean=mean, sigma=sigma, size=size, **kwargs)
        else:
            samples = np.zeros(size)
        if '_int' in dist:
            samples = np.round(samples)
    else:
        errormsg = f'The selected distribution "{dist}" is not implemented; choices are: {sc.newlinejoin(choices)}'
        raise NotImplementedError(errormsg)

    return samples



def get_pdf(dist=None, par1=None, par2=None):
    '''
    Return a probability density function for the specified distribution. This
    is used for example by test_num to retrieve the distribution of times from
    symptom-to-swab for testing. For example, for Washington State, these values
    are dist='lognormal', par1=10, par2=170.
    '''
    import scipy.stats as sps # Import here since slow

    choices = [
        'none',
        'uniform',
        'lognormal',
    ]

    if dist in ['None', 'none', None]:
        return None
    elif dist == 'uniform':
        pdf = sps.uniform(loc=par1, scale=par2)
    elif dist == 'lognormal':
        mean  = np.log(par1**2 / np.sqrt(par2 + par1**2)) # Computes the mean of the underlying normal distribution
        sigma = np.sqrt(np.log(par2/par1**2 + 1)) # Computes sigma for the underlying normal distribution
        pdf   = sps.lognorm(sigma, loc=-0.5, scale=np.exp(mean))
    else:
        choicestr = '\n'.join(choices)
        errormsg = f'The selected distribution "{dist}" is not implemented; choices are: {choicestr}'
        raise NotImplementedError(errormsg)

    return pdf


def set_seed(seed=None):
    '''
    Reset the random seed -- complicated because of Numba, which requires special
    syntax to reset the seed. This function also resets Python's built-in random
    number generated.

    Args:
        seed (int): the random seed
    '''

    @nb.njit((nbint,), cache=cache)
    def set_seed_numba(seed):
        return np.random.seed(seed)

    def set_seed_regular(seed):
        return np.random.seed(seed)

    # Dies if a float is given
    if seed is not None:
        seed = int(seed)

    set_seed_regular(seed) # If None, reinitializes it
    if seed is None: # Numba can't accept a None seed, so use our just-reinitialized Numpy stream to generate one
        seed = np.random.randint(1e9)
    set_seed_numba(seed)
    random.seed(seed) # Finally, reset Python's built-in random number generator, just in case (used by SynthPops)

    return


#%% Probabilities -- mostly not jitted since performance gain is minimal

__all__ += ['n_binomial', 'binomial_filter', 'binomial_arr', 'n_multinomial',
            'poisson', 'n_poisson', 'n_neg_binomial', 'choose', 'choose_r', 'choose_w']

def n_binomial(prob, n):
    '''
    Perform multiple binomial (Bernolli) trials

    Args:
        prob (float): probability of each trial succeeding
        n (int): number of trials (size of array)

    Returns:
        Boolean array of which trials succeeded

    **Example**::

        outcomes = hp.n_binomial(0.5, 100) # Perform 100 coin-flips
    '''
    return np.random.random(n) < prob


def binomial_filter(prob, arr): # No speed gain from Numba
    '''
    Binomial "filter" -- the same as n_binomial, except return
    the elements of arr that succeeded.

    Args:
        prob (float): probability of each trial succeeding
        arr (array): the array to be filtered

    Returns:
        Subset of array for which trials succeeded

    **Example**::

        inds = hp.binomial_filter(0.5, np.arange(20)**2) # Return which values out of the (arbitrary) array passed the coin flip
    '''
    return arr[(np.random.random(len(arr)) < prob).nonzero()[0]]


def binomial_arr(prob_arr):
    '''
    Binomial (Bernoulli) trials each with different probabilities.

    Args:
        prob_arr (array): array of probabilities

    Returns:
         Boolean array of which trials on the input array succeeded

    **Example**::

        outcomes = hp.binomial_arr([0.1, 0.1, 0.2, 0.2, 0.8, 0.8]) # Perform 6 trials with different probabilities
    '''
    return np.random.random(len(prob_arr)) < prob_arr


def n_multinomial(probs, n): # No speed gain from Numba
    '''
    An array of multinomial trials.

    Args:
        probs (array): probability of each outcome, which usually should sum to 1
        n (int): number of trials

    Returns:
        Array of integer outcomes

    **Example**::

        outcomes = hp.multinomial(np.ones(6)/6.0, 50)+1 # Return 50 die-rolls
    '''
    return np.searchsorted(np.cumsum(probs), np.random.random(n))


@nb.njit((nbfloat,), cache=cache, parallel=rand_parallel) # Numba hugely increases performance
def poisson(rate):
    '''
    A Poisson trial.

    Args:
        rate (float): the rate of the Poisson process

    **Example**::

        outcome = hp.poisson(100) # Single Poisson trial with mean 100
    '''
    return np.random.poisson(rate, 1)[0]


@nb.njit((nbfloat, nbint), cache=cache, parallel=rand_parallel) # Numba hugely increases performance
def n_poisson(rate, n):
    '''
    An array of Poisson trials.

    Args:
        rate (float): the rate of the Poisson process (mean)
        n (int): number of trials

    **Example**::

        outcomes = hp.n_poisson(100, 20) # 20 Poisson trials with mean 100
    '''
    return np.random.poisson(rate, n)


def n_neg_binomial(rate, dispersion, n, step=1): # Numba not used due to incompatible implementation
    '''
    An array of negative binomial trials. See hp.sample() for more explanation.

    Args:
        rate (float): the rate of the process (mean, same as Poisson)
        dispersion (float):  dispersion parameter; lower is more dispersion, i.e. 0 = infinite, ∞ = Poisson
        n (int): number of trials
        step (float): the step size to use if non-integer outputs are desired

    **Example**::

        outcomes = hp.n_neg_binomial(100, 1, 50) # 50 negative binomial trials with mean 100 and dispersion roughly equal to mean (large-mean limit)
        outcomes = hp.n_neg_binomial(1, 100, 20) # 20 negative binomial trials with mean 1 and dispersion still roughly equal to mean (approximately Poisson)
    '''
    nbn_n = dispersion
    nbn_p = dispersion/(rate/step + dispersion)
    samples = np.random.negative_binomial(n=nbn_n, p=nbn_p, size=n)*step
    return samples


@nb.njit((nbint, nbint), cache=cache) # Numba hugely increases performance
def choose(max_n, n):
    '''
    Choose a subset of items (e.g., people) without replacement.

    Args:
        max_n (int): the total number of items
        n (int): the number of items to choose

    **Example**::

        choices = hp.choose(5, 2) # choose 2 out of 5 people with equal probability (without repeats)
    '''
    return np.random.choice(max_n, n, replace=False)


@nb.njit((nbint, nbint), cache=cache) # Numba hugely increases performance
def choose_r(max_n, n):
    '''
    Choose a subset of items (e.g., people), with replacement.

    Args:
        max_n (int): the total number of items
        n (int): the number of items to choose

    **Example**::

        choices = hp.choose_r(5, 10) # choose 10 out of 5 people with equal probability (with repeats)
    '''
    return np.random.choice(max_n, n, replace=True)


def choose_w(probs, n, unique=True): # No performance gain from Numba
    '''
    Choose n items (e.g. people), each with a probability from the distribution probs.

    Args:
        probs (array): list of probabilities, should sum to 1
        n (int): number of samples to choose
        unique (bool): whether or not to ensure unique indices

    **Example**::

        choices = hp.choose_w([0.2, 0.5, 0.1, 0.1, 0.1], 2) # choose 2 out of 5 people with nonequal probability.
    '''
    probs = np.array(probs)
    n_choices = len(probs)
    n_samples = int(n)
    probs_sum = probs.sum()
    if probs_sum: # Weight is nonzero, rescale
        probs = probs/probs_sum
    else: # Weights are all zero, choose uniformly
        probs = np.ones(n_choices)/n_choices
    return np.random.choice(n_choices, n_samples, p=probs, replace=not(unique))



#%% Simple array operations

__all__ += ['true',   'false',   'defined',   'undefined',
            'itrue',  'ifalse',  'idefined',  'iundefined',
            'itruei', 'ifalsei', 'idefinedi', 'iundefinedi',
            'dtround']


def true(arr):
    '''
    Returns the indices of the values of the array that are true: just an alias
    for arr.nonzero()[0].

    Args:
        arr (array): any array

    **Example**::

        inds = hp.true(np.array([1,0,0,1,1,0,1])) # Returns array([0, 3, 4, 6])
    '''
    return arr.nonzero()[0]


def false(arr):
    '''
    Returns the indices of the values of the array that are false.

    Args:
        arr (array): any array

    **Example**::

        inds = hp.false(np.array([1,0,0,1,1,0,1]))
    '''
    return np.logical_not(arr).nonzero()[0]


def defined(arr):
    '''
    Returns the indices of the values of the array that are not-nan.

    Args:
        arr (array): any array

    **Example**::

        inds = hp.defined(np.array([1,np.nan,0,np.nan,1,0,1]))
    '''
    return (~np.isnan(arr)).nonzero()[0]


def undefined(arr):
    '''
    Returns the indices of the values of the array that are not-nan.

    Args:
        arr (array): any array

    **Example**::

        inds = hp.defined(np.array([1,np.nan,0,np.nan,1,0,1]))
    '''
    return np.isnan(arr).nonzero()[0]


def itrue(arr, inds):
    '''
    Returns the indices that are true in the array -- name is short for indices[true]

    Args:
        arr (array): a Boolean array, used as a filter
        inds (array): any other array (usually, an array of indices) of the same size

    **Example**::

        inds = hp.itrue(np.array([True,False,True,True]), inds=np.array([5,22,47,93]))
    '''
    return inds[arr]


def ifalse(arr, inds):
    '''
    Returns the indices that are true in the array -- name is short for indices[false]

    Args:
        arr (array): a Boolean array, used as a filter
        inds (array): any other array (usually, an array of indices) of the same size

    **Example**::

        inds = hp.ifalse(np.array([True,False,True,True]), inds=np.array([5,22,47,93]))
    '''
    return inds[np.logical_not(arr)]


def idefined(arr, inds):
    '''
    Returns the indices that are defined in the array -- name is short for indices[defined]

    Args:
        arr (array): any array, used as a filter
        inds (array): any other array (usually, an array of indices) of the same size

    **Example**::

        inds = hp.idefined(np.array([3,np.nan,np.nan,4]), inds=np.array([5,22,47,93]))
    '''
    return inds[~np.isnan(arr)]


def iundefined(arr, inds):
    '''
    Returns the indices that are undefined in the array -- name is short for indices[undefined]

    Args:
        arr (array): any array, used as a filter
        inds (array): any other array (usually, an array of indices) of the same size

    **Example**::

        inds = hp.iundefined(np.array([3,np.nan,np.nan,4]), inds=np.array([5,22,47,93]))
    '''
    return inds[np.isnan(arr)]



def itruei(arr, inds):
    '''
    Returns the indices that are true in the array -- name is short for indices[true[indices]]

    Args:
        arr (array): a Boolean array, used as a filter
        inds (array): an array of indices for the original array

    **Example**::

        inds = hp.itruei(np.array([True,False,True,True,False,False,True,False]), inds=np.array([0,1,3,5]))
    '''
    return inds[arr[inds]]


def ifalsei(arr, inds):
    '''
    Returns the indices that are false in the array -- name is short for indices[false[indices]]

    Args:
        arr (array): a Boolean array, used as a filter
        inds (array): an array of indices for the original array

    **Example**::

        inds = hp.ifalsei(np.array([True,False,True,True,False,False,True,False]), inds=np.array([0,1,3,5]))
    '''
    return inds[np.logical_not(arr[inds])]


def idefinedi(arr, inds):
    '''
    Returns the indices that are defined in the array -- name is short for indices[defined[indices]]

    Args:
        arr (array): any array, used as a filter
        inds (array): an array of indices for the original array

    **Example**::

        inds = hp.idefinedi(np.array([4,np.nan,0,np.nan,np.nan,4,7,4,np.nan]), inds=np.array([0,1,3,5]))
    '''
    return inds[~np.isnan(arr[inds])]


def iundefinedi(arr, inds):
    '''
    Returns the indices that are undefined in the array -- name is short for indices[defined[indices]]

    Args:
        arr (array): any array, used as a filter
        inds (array): an array of indices for the original array

    **Example**::

        inds = hp.iundefinedi(np.array([4,np.nan,0,np.nan,np.nan,4,7,4,np.nan]), inds=np.array([0,1,3,5]))
    '''
    return inds[np.isnan(arr[inds])]


def dtround(arr, dt, ceil=True):
    '''
    Rounds the values in the array to the nearest timestep

    Args:
        arr (array): any array
        dt  (float): float, usually representing a timestep in years

    **Example**::

        dtround = hp.dtround(np.array([0.23,0.61,20.53])) # Returns array([0.2, 0.6, 20.6])
        dtround = hp.dtround(np.array([0.23,0.61,20.53]),ceil=True) # Returns array([0.4, 0.8, 20.6])
    '''
    if ceil:
        return np.ceil(arr * (1/dt)) / (1/dt)
    else:
        return np.round(arr * (1/dt)) / (1/dt)
<|MERGE_RESOLUTION|>--- conflicted
+++ resolved
@@ -33,35 +33,20 @@
 
 #%% The core functions 
 
-<<<<<<< HEAD
 # @nb.njit(           (nbfloat, nbfloat, nbfloat,     nbfloat   ), cache=cache, parallel=safe_parallel)
 def compute_foi_frac(beta,    condoms, eff_condoms, frac_acts): 
-=======
-# @nb.njit(           (nbfloat[:], nbfloat, nbfloat, nbfloat,     nbfloat   ), cache=cache, parallel=safe_parallel)
-def compute_foi_frac(rel_trans,  beta,    condoms, eff_condoms, frac_acts): # pragma: no cover
->>>>>>> e0be4c08
     ''' Compute probability of each person **NOT** transmitting over some fractional number of acts '''
     foi_frac = 1 - frac_acts * beta * (1 - condoms*eff_condoms) 
     return foi_frac
 
-<<<<<<< HEAD
 # @nb.njit(            (nbfloat, nbfloat, nbfloat,     nbfloat   ), cache=cache, parallel=safe_parallel)
 def compute_foi_whole(beta,    condoms, eff_condoms, n): 
-=======
-# @nb.njit(            (nbfloat[:], nbfloat, nbfloat, nbfloat,     nbfloat   ), cache=cache, parallel=safe_parallel)
-def compute_foi_whole(rel_trans,  beta,    condoms, eff_condoms, n): # pragma: no cover
->>>>>>> e0be4c08
     ''' Compute probability of each infected person **NOT** transmitting the infection over n acts'''
     foi_whole = np.power(1 - beta * (1 - condoms*eff_condoms), n)
     return foi_whole
     
-<<<<<<< HEAD
 # @nb.njit(      (nbfloat, nbfloat, nbfloat,     nbfloat, nbfloat,   nbbool[:]), cache=cache, parallel=safe_parallel)
 def compute_foi(beta,    condoms, eff_condoms, n,       frac_acts, inf):
-=======
-# @nb.njit(      (nbfloat[:], nbfloat, nbfloat, nbfloat,     nbfloat, nbfloat,   nbbool[:]), cache=cache, parallel=safe_parallel)
-def compute_foi(rel_trans,  beta,    condoms, eff_condoms, n,       frac_acts, inf): # pragma: no cover
->>>>>>> e0be4c08
     ''' Compute overall probability of infection'''
     foi_whole = compute_foi_whole(beta, condoms, eff_condoms, n)
     foi_frac  = compute_foi_frac(beta, condoms, eff_condoms, frac_acts)
