--- conflicted
+++ resolved
@@ -273,26 +273,6 @@
 
         # Map severity to clinical grades
         ccut = self.pars['clinical_cutoffs']
-<<<<<<< HEAD
-        is_cin1   = peak_dysp>0 # Boolean arrays of people who attain each clinical grade
-        is_cin2   = peak_dysp>ccut['cin1']
-        is_cin3   = peak_dysp>ccut['cin2']
-        is_cancer = peak_dysp>ccut['cin3']
-        # cin1_inds = inds[is_cin1] # Indices of those progress at least to CIN2 # CK: TODO: why is this not used?
-        cin2_inds = inds[is_cin2] # Indices of those progress at least to CIN2
-        cin3_inds = inds[is_cin3] # Indices of those progress at least to CIN3
-        cancer_inds = inds[is_cancer] # Indices of those progress to cancer
-        max_cin1_inds = inds[is_cin1 & ~is_cin2] # Indices of those who don't progress beyond CIN1
-        max_cin2_inds = inds[is_cin2 & ~is_cin3] # Indices of those who don't progress beyond CIN2
-        max_cin3_inds = inds[is_cin3 & ~is_cancer] # Indices of those who don't progress beyond CIN3
-        
-        # Create new indices
-        if len(cancer_inds):
-            import traceback; traceback.print_exc(); import pdb; pdb.set_trace()
-        
-    
-        # Determine whether CIN1 clears or progresses to CIN2 # CK: TODO: refactor
-=======
         peak_dysp = self.peak_dysp[g, inds]
         prog_rate = self.prog_rate[g, inds]
         is_cin1 = peak_dysp > 0  # Boolean arrays of people who attain each clinical grade
@@ -308,7 +288,6 @@
         max_cin3_inds = inds[is_cin3 & ~is_cancer]  # Indices of those who don't progress beyond CIN3
 
         # Determine whether CIN1 clears or progresses to CIN2
->>>>>>> 2a3108cf
         self.date_cin2[g, cin2_inds] = np.fmax(self.t, # Don't let people progress to CIN2 prior to the current timestep
                                                self.date_cin1[g, cin2_inds] +
                                                sc.randround(hpu.invlogf1(ccut['cin1'], prog_rate[is_cin2]) / dt))
