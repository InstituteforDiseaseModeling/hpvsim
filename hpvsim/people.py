'''
Defines the People class and functions associated with making people and handling
the transitions between states (e.g., from susceptible to infected).
'''

#%% Imports
import numpy as np
import sciris as sc
from collections import defaultdict
from . import version as hpv
from . import utils as hpu
from . import defaults as hpd
from . import base as hpb
from . import population as hppop
from . import parameters as hppar
from . import plotting as hpplt
from . import immunity as hpimm


__all__ = ['People']

class People(hpb.BasePeople):
    '''
    A class to perform all the operations on the people -- usually not invoked directly.

    This class is usually created automatically by the sim. The only required input
    argument is the population size, but typically the full parameters dictionary
    will get passed instead since it will be needed before the People object is
    initialized. However, ages, contacts, etc. will need to be created separately --
    see ``hp.make_people()`` instead.

    Note that this class handles the mechanics of updating the actual people, while
    ``hp.BasePeople`` takes care of housekeeping (saving, loading, exporting, etc.).
    Please see the BasePeople class for additional methods.

    Args:
        pars (dict): the sim parameters, e.g. sim.pars -- alternatively, if a number, interpreted as pop_size
        strict (bool): whether or not to only create keys that are already in self.meta.person; otherwise, let any key be set
        kwargs (dict): the actual data, e.g. from a popdict, being specified

    **Examples**::

        ppl1 = hp.People(2000)

        sim = hp.Sim()
        ppl2 = hp.People(sim.pars)
    '''

    def __init__(self, pars, strict=True, **kwargs):
        
        # Initialize the BasePeople, which also sets things up for filtering  
        super().__init__()

        # Handle pars and settings
        self.set_pars(pars)
        self.version = hpv.__version__ # Store version info

        # Other initialization
        self.t = 0 # Keep current simulation time
        self._lock = False # Prevent further modification of keys
        self.meta = hpd.PeopleMeta() # Store list of keys and dtypes
        self.contacts = None
        self.init_contacts() # Initialize the contacts
        self.infection_log = [] # Record of infections - keys for ['source','target','date','layer']

        # Set person properties -- all floats except for UID
        for key in self.meta.person:
            if key == 'uid':
                self[key] = np.arange(self.pars['pop_size'], dtype=hpd.default_int)
            elif key in ['partners', 'current_partners']:
                self[key] = np.full((self.pars['n_partner_types'], self.pars['pop_size']), np.nan, dtype=hpd.default_float)
            else:
                self[key] = np.full(self.pars['pop_size'], np.nan, dtype=hpd.default_float)

        # Set health states -- only susceptible is true by default -- booleans except exposed by genotype which should return the genotype that ind is exposed to
        for key in self.meta.states:
            if key in ['cancerous', 'dead_other', 'vaccinated', 'screened', 'treated', 'detected_cancer', 'dead_cancer']: # ALl false at the beginning
                self[key] = np.full(self.pars['pop_size'], False, dtype=bool)
            elif key == 'cancer_genotype':
                self[key] = np.full(self.pars['pop_size'], np.nan, dtype=hpd.default_int)
            elif key == 'alive':  # All true at the beginning
                self[key] = np.full(self.pars['pop_size'], True, dtype=bool)
            elif key == 'susceptible':
                self[key] = np.full((self.pars['n_genotypes'], self.pars['pop_size']), True, dtype=bool)
            else:
                self[key] = np.full((self.pars['n_genotypes'], self.pars['pop_size']), False, dtype=bool)

        # Set dates and durations -- both floats
        for key in self.meta.dates + self.meta.durs:
            if key in ['date_dead_other', 'date_cancerous', 'date_detected_cancer', 'date_dead_cancer',
                       'date_vaccinated','date_screened', 'date_next_screen', 'date_treated']:
                self[key] = np.full(self.pars['pop_size'], np.nan, dtype=hpd.default_float)
            else:
                self[key] = np.full((self.pars['n_genotypes'], self.pars['pop_size']), np.nan, dtype=hpd.default_float)

        # Set genotype states, which store info about which genotype a person is exposed to
        for key in self.meta.imm_states:  # Everyone starts out with no immunity; TODO, reconsider this
            if key == 't_imm_event':
                self[key] = np.zeros((self.pars['n_imm_sources'], self.pars['pop_size']), dtype=hpd.default_int)
            else:
                self[key] = np.zeros((self.pars['n_imm_sources'], self.pars['pop_size']), dtype=hpd.default_float)
        for key in self.meta.intv_states:
            self[key] = np.zeros(self.pars['pop_size'], dtype=hpd.default_int)

        # Store relationship information
        nk = self.pars['n_partner_types']
        self.rship_start_dates  = np.full((nk,self.pars['pop_size']), np.nan, dtype=hpd.default_float)
        self.rship_end_dates    = np.full((nk,self.pars['pop_size']), np.nan, dtype=hpd.default_float)
        self.n_rships           = np.full((nk,self.pars['pop_size']), 0, dtype=hpd.default_int)

        self.lag_bins = np.linspace(0,50,51)
        self.rship_lags = dict()
        for lkey in self.layer_keys():
            self.rship_lags[lkey] = np.zeros(len(self.lag_bins)-1, dtype=hpd.default_float)

        # Store the dtypes used in a flat dict
        self._dtypes = {key:self[key].dtype for key in self.keys()} # Assign all to float by default
        if strict:
            self.lock() # If strict is true, stop further keys from being set (does not affect attributes)

        # Store flows to be computed during simulation
        self.init_flows()

        # Although we have called init(), we still need to call initialize()
        self.initialized = False

        # Handle partners and contacts
        if 'partners' in kwargs:
            self.partners = kwargs.pop('partners') # Store the desired concurrency
        if 'current_partners' in kwargs:
            self.current_partners = kwargs.pop('current_partners') # Store current actual number - updated each step though
            for ln,lkey in enumerate(self.layer_keys()):
                self.rship_start_dates[ln,self.current_partners[ln]>0] = 0
        if 'contacts' in kwargs:
            self.add_contacts(kwargs.pop('contacts')) # Also updated each step

        # Handle all other values, e.g. age
        for key,value in kwargs.items():
            if strict:
                self.set(key, value)
            else:
                self[key] = value

        if 'death_age' in kwargs:
            self.date_dead_other = ((self.death_age-self.age)/self.pars['dt']).astype(int)

        return


    def init_flows(self):
        ''' Initialize flows to be zero '''
        ng = self.pars['n_genotypes']
        df = hpd.default_float
        self.flows              = {f'{key}'                 : np.zeros(ng, dtype=df) for key in hpd.flow_keys}
        self.total_flows        = {f'total_{key}'           : 0 for key in hpd.flow_keys}
        self.flows_by_sex       = {f'{key}'                 : np.zeros(2, dtype=df) for key in hpd.by_sex_keys}
        self.demographic_flows  = {f'{key}'                 : 0 for key in hpd.dem_keys}
        self.intv_flows         = {f'{key}'                 : 0 for key in hpd.intv_flow_keys}
        self.cancer_flows       = {f'{key}'                 : 0 for key in hpd.cancer_flow_keys}
        return


    def increment_age(self):
        ''' Let people age by one timestep '''
        self.age += self.dt
        return


    def initialize(self, sim_pars=None):
        ''' Perform initializations '''
        self.validate(sim_pars=sim_pars) # First, check that essential-to-match parameters match
        self.set_pars(sim_pars) # Replace the saved parameters with this simulation's
        self.initialized = True
        return


    def update_states_pre(self, t, year=None, resfreq=None):
        ''' Perform all state updates at the current timestep '''

        # Initialize
        self.t = t
        self.dt = self.pars['dt']
        self.resfreq = resfreq if resfreq is not None else 1

        # Let people age by one time step
        self.increment_age()

        # Perform updates that are not genotype-specific
        if t%self.resfreq==0:

            self.init_flows()  # Only reinitialize flows to zero every nth step, where n is the requested result frequency

            # Apply death rates from other causes
            other_deaths, deaths_female, deaths_male    = self.apply_death_rates(year=year)
            self.demographic_flows['other_deaths']      = other_deaths
            self.flows_by_sex['other_deaths_by_sex'][0] = deaths_female
            self.flows_by_sex['other_deaths_by_sex'][1] = deaths_male

            # Add births
            new_births, new_people = self.add_births(year=year)
            self.demographic_flows['births'] = new_births
            self.addtoself(new_people) # New births are added to the population

        # Perform updates that are genotype-specific
        ng = self.pars['n_genotypes']
        for g in range(ng):
            self.flows['cin1s'][g]          += self.check_cin1(g)
            self.flows['cin2s'][g]          += self.check_cin2(g)
            self.flows['cin3s'][g]          += self.check_cin3(g)
            self.cancer_flows['cancers']    += self.check_cancer(g)
            if t%self.resfreq==0:
                self.flows['cins'][g]       += self.flows['cin1s'][g]+self.flows['cin2s'][g]+self.flows['cin3s'][g]

            self.check_clearance(g)

        #Perform updates that are not genotype specific
        self.cancer_flows['cancer_deaths'] += self.check_cancer_deaths()
        self.cancer_flows['detected_cancers'] += self.check_cancer_detection()

        # Create total flows
        self.total_flows['total_cin1s']     += self.flows['cin1s'].sum()
        self.total_flows['total_cin2s']     += self.flows['cin2s'].sum()
        self.total_flows['total_cin3s']     += self.flows['cin3s'].sum()
        self.total_flows['total_cins']      += self.flows['cins'].sum()

        # Before applying interventions or new infections, calculate the pool of susceptibles
        self.sus_pool = self.susceptible.nonzero()

        return


    #%% Methods for updating partnerships
    def dissolve_partnerships(self, t=None):
        ''' Dissolve partnerships '''

        n_dissolved = dict()

        for lno,lkey in enumerate(self.layer_keys()):
            dissolve_inds = hpu.true(self.t*self.pars['dt']>self.contacts[lkey]['end']) # Get the partnerships due to end
            dissolved = self.contacts[lkey].pop_inds(dissolve_inds) # Remove them from the contacts list

            # Update current number of partners
            unique, counts = hpu.unique(np.concatenate([dissolved['f'],dissolved['m']]))
            self.current_partners[lno,unique] -= counts
            self.rship_end_dates[lno, unique] = self.t
            n_dissolved[lkey] = len(dissolve_inds)

        return n_dissolved # Return the number of dissolved partnerships by layer


    def create_partnerships(self, t=None, n_new=None, pref_weight=100, scale_factor=None):
        ''' Create new partnerships '''

        new_pships = dict()
        mixing = self.pars['mixing']
        layer_probs = self.pars['layer_probs']

        for lno,lkey in enumerate(self.layer_keys()):

            # Intialize storage
            new_pships[lkey] = dict()
            new_pship_probs = np.ones(len(self)) # Begin by assigning everyone equal probability of forming a new relationship. This will be used for males, and for females if no layer_probs are provided
            new_pship_probs[~self.is_active] *= 0  # Blank out people not yet active
            underpartnered = (self.current_partners[lno, :] < self.partners[lno,:]) + (np.isnan(self.current_partners[lno,:])*self.is_active)  # Whether or not people are underpartnered in this layer, also selects newly active people
            new_pship_probs[underpartnered] *= pref_weight  # Increase weight for those who are underpartnerned

            if layer_probs is not None: # If layer probabilities have been provided, we use them to select females by age
                bins = layer_probs[lkey][0, :] # Extract age bins
                other_layers = np.delete(np.arange(len(self.layer_keys())),lno) # Indices of all other layers but this one
                already_partnered = (self.current_partners[other_layers,:]>0).sum(axis=0) # Whether or not people already partnered in other layers
                f_eligible = self.is_active * self.is_female * ~already_partnered * underpartnered # Females who are underpartnered in this layer and aren't already partnered in other layers are eligible to be selected
                f_eligible_inds = hpu.true(f_eligible)
                age_bins_f = np.digitize(self.age[f_eligible_inds], bins=bins) - 1  # Age bins of eligible females
                bin_range_f = np.unique(age_bins_f)  # Range of bins
                new_pship_inds_f = []  # Initialize new female contact list
                for ab in bin_range_f:  # Loop over age bins
                    these_f_contacts = hpu.binomial_filter(layer_probs[lkey][1][ab], f_eligible_inds[age_bins_f == ab])  # Select females according to their participation rate in this layer
                    new_pship_inds_f += these_f_contacts.tolist()
                new_pship_inds_f = np.array(new_pship_inds_f)

            else: # No layer probabilities have been provided, so we just select a specified number of new relationships for females
                this_n_new = int(n_new[lkey] * scale_factor)
                # Draw female partners
                new_pship_inds_f = hpu.choose_w(probs=new_pship_probs*self.is_female, n=this_n_new, unique=True)
                sorted_f_inds = self.age[new_pship_inds_f].argsort()
                new_pship_inds_f = new_pship_inds_f[sorted_f_inds]

            if len(new_pship_inds_f)>0:

                # Draw male partners based on mixing matrices if provided
                if mixing is not None:
                    bins = mixing[lkey][:, 0]
                    m_active_inds = hpu.true(self.is_active*self.is_male) # Males eligible to be selected
                    age_bins_f = np.digitize(self.age[new_pship_inds_f], bins=bins) - 1 # Age bins of females that are entering new relationships
                    age_bins_m = np.digitize(self.age[m_active_inds], bins=bins) - 1 # Age bins of eligible males
                    bin_range_f, males_needed = np.unique(age_bins_f, return_counts=True)  # For each female age bin, how many females need partners?
                    weighting = new_pship_probs*self.is_male # Weight males according to how underpartnered they are so they're ready to be selected
                    new_pship_inds_m = []  # Initialize the male contact list
                    for ab,nm in zip(bin_range_f, males_needed):  # Loop through the age bins of females and the number of males needed for each
                        male_dist = mixing[lkey][:, ab+1]  # Get the distribution of ages of the male partners of females of this age
                        this_weighting = weighting[m_active_inds] * male_dist[age_bins_m]  # Weight males according to the age preferences of females of this age
                        selected_males = hpu.choose_w(this_weighting, nm, unique=False)  # Select males
                        new_pship_inds_m += m_active_inds[selected_males].tolist()  # Extract the indices of the selected males and add them to the contact list
                    new_pship_inds_m = np.array(new_pship_inds_m)

                # Otherwise, do rough age assortativity
                else:
                    new_pship_inds_m  = hpu.choose_w(probs=new_pship_probs*self.is_male, n=this_n_new, unique=True)
                    sorted_m_inds = self.age[new_pship_inds_m].argsort()
                    new_pship_inds_m = new_pship_inds_m[sorted_m_inds]

                # Increment the number of current partners
                new_pship_inds      = np.concatenate([new_pship_inds_f, new_pship_inds_m])
                self.current_partners[lno,new_pship_inds] += 1
                self.rship_start_dates[lno,new_pship_inds] = self.t
                self.n_rships[lno,new_pship_inds] += 1
                lags = self.rship_start_dates[lno,new_pship_inds] - self.rship_end_dates[lno,new_pship_inds]
                self.rship_lags[lkey] += np.histogram(lags, self.lag_bins)[0]

                # Handle acts: these must be scaled according to age
                acts = hpu.sample(**self['pars']['acts'][lkey], size=len(new_pship_inds_f))
                kwargs = dict(acts=acts,
                              age_act_pars=self['pars']['age_act_pars'][lkey],
                              age_f=self.age[new_pship_inds_f],
                              age_m=self.age[new_pship_inds_m],
                              debut_f=self.debut[new_pship_inds_f],
                              debut_m=self.debut[new_pship_inds_m]
                              )
                scaled_acts = hppop.age_scale_acts(**kwargs)
                keep_inds = scaled_acts > 0  # Discard partnerships with zero acts (e.g. because they are "post-retirement")
                f = new_pship_inds_f[keep_inds]
                m = new_pship_inds_m[keep_inds]
                scaled_acts = scaled_acts[keep_inds]
                final_n_new = len(f)

                # Add everything to a contacts dictionary
                new_pships[lkey]['f']       = f
                new_pships[lkey]['m']       = m
                new_pships[lkey]['dur']     = hpu.sample(**self['pars']['dur_pship'][lkey], size=final_n_new)
                new_pships[lkey]['start']   = np.array([t*self['pars']['dt']]*final_n_new, dtype=hpd.default_float)
                new_pships[lkey]['end']     = new_pships[lkey]['start'] + new_pships[lkey]['dur']
                new_pships[lkey]['acts']    = scaled_acts
                new_pships[lkey]['age_f']   = self.age[f]
                new_pships[lkey]['age_m']   = self.age[m]

        self.add_contacts(new_pships)

        return


    #%% Methods for updating state
    def check_inds(self, current, date, filter_inds=None):
        ''' Return indices for which the current state is false and which meet the date criterion '''
        if filter_inds is None:
            not_current = hpu.false(current)
        else:
            not_current = hpu.ifalsei(current, filter_inds)
        has_date = hpu.idefinedi(date, not_current)
        inds     = hpu.itrue(self.t >= date[has_date], has_date)
        return inds

    def check_inds_true(self, current, date, filter_inds=None):
        ''' Return indices for which the current state is true and which meet the date criterion '''
        if filter_inds is None:
            current_inds = hpu.true(current)
        else:
            current_inds = hpu.itruei(current, filter_inds)
        has_date = hpu.idefinedi(date, current_inds)
        inds     = hpu.itrue(self.t >= date[has_date], has_date)
        return inds

    def check_cin1(self, genotype):
        ''' Check for new progressions to CIN1 '''
        # Only include infectious females who haven't already cleared CIN1 or progressed to CIN2
        filters = self.infectious[genotype,:]*self.is_female*~(self.date_clearance[genotype,:]<=self.t)*(self.date_cin2[genotype,:]>=self.t)
        filter_inds = filters.nonzero()[0]
        inds = self.check_inds(self.cin1[genotype,:], self.date_cin1[genotype,:], filter_inds=filter_inds)
        self.cin1[genotype, inds] = True
        self.hpv[genotype, inds] = False
        return len(inds)

    def check_cin2(self, genotype):
        ''' Check for new progressions to CIN2 '''
        filter_inds = self.true_by_genotype('cin1', genotype)
        inds = self.check_inds(self.cin2[genotype,:], self.date_cin2[genotype,:], filter_inds=filter_inds)
        self.cin2[genotype, inds] = True
        self.cin1[genotype, inds] = False # No longer counted as CIN1
        return len(inds)

    def check_cin3(self, genotype):
        ''' Check for new progressions to CIN3 '''
        filter_inds = self.true_by_genotype('cin2', genotype)
        inds = self.check_inds(self.cin3[genotype,:], self.date_cin3[genotype,:], filter_inds=filter_inds)
        self.cin3[genotype, inds] = True
        self.cin2[genotype, inds] = False # No longer counted as CIN2
        return len(inds)

    def check_cancer(self, genotype):
        ''' Check for new progressions to cancer '''
        filter_inds = self.true_by_genotype('cin3', genotype)
        inds = self.check_inds(self.cancerous, self.date_cancerous, filter_inds=filter_inds)
        self.cancerous[inds] = True
        self.cancer_genotype[inds] = genotype
        self.cin3[genotype, inds] = False # No longer counted as CIN3
        self.susceptible[:, inds] = False
        self.date_clearance[:, inds] = np.nan
        return len(inds)


    def check_cancer_deaths(self):
        '''
        Check for new deaths from cancer
        '''
        filter_inds = self.true('cancerous')
        inds = self.check_inds(self.dead_cancer, self.date_dead_cancer, filter_inds=filter_inds)
        self.make_die(inds, cause='cancer')

        # check which of these were detected by symptom or screening
        self.cancer_flows['detected_cancer_deaths'] += len(hpu.true(self.detected_cancer[inds]))
        return len(inds)


    def check_cancer_detection(self):
        '''
        Check for new cancer detection, treat subset of detected cancers
        '''
<<<<<<< HEAD
        cancer_inds = self.true('cancerous') # Get everyone with cancer
        if len(cancer_inds)==0:
            return 0
        else:
            detection_probs = np.full(len(cancer_inds), self.pars['cancer_symp_detection']/self.dt, dtype=hpd.default_float) # Initialize probabilities of cancer detection
            detection_probs[self.detected_cancer[cancer_inds]] = 0
            is_detected = hpu.binomial_arr(detection_probs)
            is_detected_inds = cancer_inds[is_detected]
            if len(is_detected_inds)==0:
                return 0
            else:
                self.detected_cancer[is_detected_inds] = True
                self.date_detected_cancer[is_detected_inds] = self.t
                treat_probs = np.full(len(is_detected_inds), self.pars['cancer_symp_treatment'])
                treat_inds = is_detected_inds[hpu.binomial_arr(treat_probs)]
                new_dur_cancer = hpu.sample(**hppar.get_treatment_pars('radiation')['dur'], size=len(treat_inds))
                self.date_dead_cancer[treat_inds] += np.ceil(new_dur_cancer / self['dt'])
                return len(is_detected_inds)
=======
        cancer_inds = self.true('cancerous')
        undetected_cancer_inds = self.false('detected_cancer')
        filter_inds = np.intersect1d(undetected_cancer_inds, cancer_inds)
        dur_cancer = (self.t - self.date_cancerous[filter_inds])*self['dt']
        dur_cancer_inds = np.digitize(dur_cancer, self.pars['prognoses']['cancer_detection']) - 1
        dur_cancer_inds = np.where(dur_cancer_inds < 0, 0, dur_cancer_inds)
        detection_probs = self.pars['prognoses']['cancer_detection'][dur_cancer_inds]
        is_detected = hpu.binomial_arr(detection_probs)
        is_detected_inds = filter_inds[is_detected]
        self.detected_cancer[is_detected_inds] = True
        self.date_detected_cancer[is_detected_inds] = self.t
        treat_probs = np.full(len(is_detected_inds), self.pars['cancer_treat_prob'])
        treat_inds = is_detected_inds[hpu.binomial_arr(treat_probs)]
        new_dur_cancer = hpu.sample(**hppar.get_treatment_pars('radiation')['dur'], size=len(treat_inds))
        self.date_dead_cancer[treat_inds] += np.ceil(new_dur_cancer / self['dt'])
        return len(is_detected_inds)
>>>>>>> 7d02c611


    def check_death(self):
        '''
        Check for new deaths
        '''
        filter_inds = self.true('alive')
        inds = self.check_inds(self.dead_other, self.date_dead_other, filter_inds=filter_inds)
        deaths_female = len(hpu.true(self.is_female[inds]))
        deaths_male = len(hpu.true(self.is_male[inds]))
        # Apply deaths
        new_other_deaths = self.make_die(inds, cause='other')
        return new_other_deaths, deaths_female, deaths_male


    def check_clearance(self, genotype):
        '''
        Check for HPV clearance.
        '''
        filter_inds = self.true_by_genotype('infectious', genotype)
        inds = self.check_inds_true(self.infectious[genotype,:], self.date_clearance[genotype,:], filter_inds=filter_inds)

        # Determine who clears and who controls
        latent_probs = np.full(len(inds), self.pars['hpv_control_prob'], dtype=hpd.default_float)
        latent_bools = hpu.binomial_arr(latent_probs)
        latent_inds = inds[latent_bools]
        cleared_inds = inds[~latent_bools]

        # Now reset disease states
        self.susceptible[genotype, cleared_inds] = True
        self.infectious[genotype, inds] = False
        self.hpv[genotype, inds]  = False
        self.cin1[genotype, inds] = False
        self.cin2[genotype, inds] = False
        self.cin3[genotype, inds] = False

        if len(latent_inds):
            self.latent[genotype, latent_inds] = True
            self.date_clearance[genotype, latent_inds] = np.nan

        # Update immunity
        hpimm.update_peak_immunity(self, cleared_inds, imm_pars=self.pars, imm_source=genotype)

        return


    def apply_death_rates(self, year=None):
        '''
        Apply death rates to remove people from the population
        NB people are not actually removed to avoid issues with indices
        '''

        death_pars = self.pars['death_rates']
        all_years = np.array(list(death_pars.keys()))
        base_year = all_years[0]
        age_bins = death_pars[base_year]['m'][:,0]
        age_inds = np.digitize(self.age, age_bins)-1
        death_probs = np.full(len(self), np.nan, dtype=hpd.default_float)
        year_ind = sc.findnearest(all_years, year)
        nearest_year = all_years[year_ind]
        mx_f = death_pars[nearest_year]['f'][:,1]
        mx_m = death_pars[nearest_year]['m'][:,1]

        death_probs[self.is_female_alive] = mx_f[age_inds[self.is_female_alive]]
        death_probs[self.is_male_alive] = mx_f[age_inds[self.is_male_alive]]
        death_probs[(self.age>100) & self.alive] = 1 # Just remove anyone >100

        # Get indices of people who die of other causes
        death_inds = hpu.true(hpu.binomial_arr(death_probs))
        deaths_female = len(hpu.true(self.is_female[death_inds]))
        deaths_male = len(hpu.true(self.is_male[death_inds]))
        other_deaths = self.make_die(death_inds, cause='other') # Apply deaths

        return other_deaths, deaths_female, deaths_male


    def add_births(self, year=None):
        ''' Method to add births '''

        this_birth_rate = sc.smoothinterp(year, self.pars['birth_rates'][0], self.pars['birth_rates'][1])[0]/1e3
        new_births = round(this_birth_rate*self.n_alive) # Crude births per 1000

        # Generate other characteristics of the new people
        uids, sexes, debuts, partners = hppop.set_static(new_n=new_births, existing_n=len(self), pars=self.pars)
        pars = {
            'dt': self['dt'],
            'pop_size': new_births,
            'n_genotypes': self.pars['n_genotypes'],
            'n_imm_sources': self.pars['n_imm_sources'],
            'n_partner_types': self.pars['n_partner_types']
        }
        new_people = People(pars=pars, uid=uids, age=np.zeros(new_births), sex=sexes, debut=debuts, partners=partners, strict=False)

        return new_births, new_people


    #%% Methods to make events occur (death, infection, others TBC)
    def make_naive(self, inds):
        '''
        Make a set of people naive. This is used during dynamic resampling.

        Args:
            inds (array): list of people to make naive
        '''
        for key in self.meta.states:
            if key in ['susceptible']:
                self[key][:, inds] = True
            elif key in ['other_dead']:
                self[key][inds] = False
            else:
                self[key][:, inds] = False

        # Reset immunity
        for key in self.meta.imm_states:
            self[key][:, inds] = 0

        # Reset dates
        for key in self.meta.dates + self.meta.durs:
            self[key][:, inds] = np.nan

        return


    def infect(self, inds, g=None, offset=None, dur=None, layer=None):
        '''
        Infect people and determine their eventual outcomes.
        Method also deduplicates input arrays in case one agent is infected many times
        and stores who infected whom in infection_log list.

        Args:
            inds      (array): array of people to infect
            g         (int):   int of genotype to infect people with
            offset    (array): if provided, the infections will occur at the timepoint self.t+offset
            dur       (array): if provided, the duration of the infections
            layer     (str):   contact layer this infection was transmitted on

        Returns:
            count (int): number of people infected
        '''

        if len(inds) == 0:
            return 0

        dt = self.pars['dt']

        # Deal with genotype parameters
        genotype_pars   = self.pars['genotype_pars']
        genotype_map    = self.pars['genotype_map']
        durpars         = genotype_pars[genotype_map[g]]['dur']

        # Set all dates
        base_t = self.t + offset if offset is not None else self.t
        self.date_infectious[g,inds] = base_t

        # Count reinfections
        self.flows['reinfections'][g]           += len((~np.isnan(self.date_clearance[g, inds])).nonzero()[-1])
        self.total_flows['total_reinfections']  += len((~np.isnan(self.date_clearance[g, inds])).nonzero()[-1])
        for key in ['date_clearance']:
            self[key][g, inds] = np.nan

        # Count reactivations
        if layer == 'reactivation':
            self.flows['reactivations'][g] += len(inds)
            self.total_flows['total_reactivations'] += len(inds)
            self.latent[g, inds] = False # Adjust states -- no longer latent

        # Update states, genotype info, and flows
        self.susceptible[g, inds]   = False # Adjust states - set susceptible to false
        self.infectious[g, inds]    = True # Adjust states - set infectious to true
        self.hpv[g, inds]           = True # Adjust states - set hpv to true

        # Add to flow results. Note, we only count these infectious in the results if they happened at this timestep
        if offset is None:
            # Create overall flows
            self.total_flows['total_infections']    += len(inds) # Add the total count to the total flow data
            self.flows['infections'][g]             += len(inds) # Add the count by genotype to the flow data

            # Create by-sex flows
            infs_female = len(hpu.true(self.is_female[inds]))
            infs_male = len(hpu.true(self.is_male[inds]))
            self.flows_by_sex['total_infections_by_sex'][0] += infs_female
            self.flows_by_sex['total_infections_by_sex'][1] += infs_male

        # Now use genotype-specific prognosis probabilities to determine what happens.
        # Only women can progress beyond infection.
        f_inds = self.is_female[inds].nonzero()[-1]
        m_inds = self.is_male[inds].nonzero()[-1]

        # Determine the duration of the HPV infection without any dysplasia
        if dur is None:
            this_dur = hpu.sample(**durpars['none'], size=len(inds))  # Duration of infection without dysplasia in years
            this_dur_f = self.dur_hpv[g, inds[self.is_female[inds]]]
        else:
            if len(dur) != len(inds):
                errormsg = f'If supplying durations of infections, they must be the same length as inds: {len(dur)} vs. {len(inds)}.'
                raise ValueError(errormsg)
            this_dur    = dur
            this_dur_f  = dur[self.is_female[inds]]

        self.dur_hpv[g, inds] = this_dur  # Set the duration of infection
        self.dur_disease[g, inds] = this_dur  # Set the initial duration of disease as the length of the period without dysplasia - this is then extended for those who progress

        # Compute disease progression for females and skip for makes; males are updated below
        if len(f_inds)>0:

            fg_inds = inds[self.is_female[inds]] # Subset the indices so we're only looking at females with this genotype
            hpu.set_prognoses(self, fg_inds, g, this_dur_f)

        if len(m_inds)>0:
            self.date_clearance[g, inds[m_inds]] = self.date_infectious[g, inds[m_inds]] + np.ceil(self.dur_hpv[g, inds[m_inds]]/dt)  # Date they clear HPV infection (interpreted as the timestep on which they recover)

        return len(inds) # For incrementing counters


    def make_die(self, inds, cause=None):
        ''' Make people die of all other causes (background mortality) '''

        if cause=='other':
            self.dead_other[inds] = True
        elif cause=='cancer':
            self.dead_cancer[inds] = True
        else:
            errormsg = f'Cause of death must be one of "other" or "cancer", not {cause}.'
            raise ValueError(errormsg)

        self.susceptible[:, inds] = False
        self.infectious[:, inds] = False
        self.cin1[:, inds] = False
        self.cin2[:, inds] = False
        self.cin3[:, inds] = False
        self.cancerous[inds] = False
        self.alive[inds] = False

        # Remove dead people from contact network by setting the end date of any partnership they're in to now
        for contacts in self.contacts.values():
            m_inds = hpu.findinds(contacts['m'], inds)
            f_inds = hpu.findinds(contacts['f'], inds)
            pships_to_end = contacts.pop_inds(np.concatenate([f_inds, m_inds]))
            pships_to_end['end']*=0+self.t # Reset end date to now
            contacts.append(pships_to_end)
            
        return len(inds)


    #%% Analysis methods

    def plot(self, *args, **kwargs):
        '''
        Plot statistics of the population -- age distribution, numbers of contacts,
        and overall weight of contacts (number of contacts multiplied by beta per
        layer).

        Args:
            bins      (arr)   : age bins to use (default, 0-100 in one-year bins)
            width     (float) : bar width
            font_size (float) : size of font
            alpha     (float) : transparency of the plots
            fig_args  (dict)  : passed to pl.figure()
            axis_args (dict)  : passed to pl.subplots_adjust()
            plot_args (dict)  : passed to pl.plot()
            do_show   (bool)  : whether to show the plot
            fig       (fig)   : handle of existing figure to plot into
        '''
        fig = hpplt.plot_people(people=self, *args, **kwargs)
        return fig


    def story(self, uid, *args):
        '''
        Print out a short history of events in the life of the specified individual.

        Args:
            uid (int/list): the person or people whose story is being regaled
            args (list): these people will tell their stories too

        **Example**::

            sim = cv.Sim(pop_type='hybrid', verbose=0)
            sim.run()
            sim.people.story(12)
            sim.people.story(795)
        '''

        def label_lkey(lkey):
            ''' Friendly name for common layer keys '''
            if lkey.lower() == 'a':
                llabel = 'default contact'
            if lkey.lower() == 'm':
                llabel = 'marital'
            elif lkey.lower() == 'c':
                llabel = 'casual'
            else:
                llabel = f'"{lkey}"'
            return llabel

        uids = sc.promotetolist(uid)
        uids.extend(args)

        for uid in uids:

            p = self[uid]
            sex = 'female' if p.sex == 0 else 'male'

            intro  = f'\nThis is the story of {uid}, a {p.age:.0f} year old {sex}.'
            intro += f'\n{uid} became sexually active at age {p.debut:.0f}.'
            if not p.susceptible:
                if ~np.isnan(p.date_infectious):
                    print(f'{intro}\n{uid} contracted HPV on timestep {p.date_infectious} of the simulation.')
                else:
                    print(f'{intro}\n{uid} did not contract HPV during the simulation.')

            total_contacts = 0
            no_contacts = []
            for lkey in p.contacts.keys():
                llabel = label_lkey(lkey)
                n_contacts = len(p.contacts[lkey])
                total_contacts += n_contacts
                if n_contacts:
                    print(f'{uid} is connected to {n_contacts} people in the {llabel} layer')
                else:
                    no_contacts.append(llabel)
            if len(no_contacts):
                nc_string = ', '.join(no_contacts)
                print(f'{uid} has no contacts in the {nc_string} layer(s)')
            print(f'{uid} has {total_contacts} contacts in total')

            events = []

            dates = {
                'date_HPV_clearance'      : 'HPV cleared',
            }

            for attribute, message in dates.items():
                date = getattr(p,attribute)
                if not np.isnan(date):
                    events.append((date, message))

            if len(events):
                for timestep, event in sorted(events, key=lambda x: x[0]):
                    print(f'On timestep {timestep:.0f}, {uid} {event}')
            else:
                print(f'Nothing happened to {uid} during the simulation.')
        return
<|MERGE_RESOLUTION|>--- conflicted
+++ resolved
@@ -424,7 +424,6 @@
         '''
         Check for new cancer detection, treat subset of detected cancers
         '''
-<<<<<<< HEAD
         cancer_inds = self.true('cancerous') # Get everyone with cancer
         if len(cancer_inds)==0:
             return 0
@@ -443,24 +442,6 @@
                 new_dur_cancer = hpu.sample(**hppar.get_treatment_pars('radiation')['dur'], size=len(treat_inds))
                 self.date_dead_cancer[treat_inds] += np.ceil(new_dur_cancer / self['dt'])
                 return len(is_detected_inds)
-=======
-        cancer_inds = self.true('cancerous')
-        undetected_cancer_inds = self.false('detected_cancer')
-        filter_inds = np.intersect1d(undetected_cancer_inds, cancer_inds)
-        dur_cancer = (self.t - self.date_cancerous[filter_inds])*self['dt']
-        dur_cancer_inds = np.digitize(dur_cancer, self.pars['prognoses']['cancer_detection']) - 1
-        dur_cancer_inds = np.where(dur_cancer_inds < 0, 0, dur_cancer_inds)
-        detection_probs = self.pars['prognoses']['cancer_detection'][dur_cancer_inds]
-        is_detected = hpu.binomial_arr(detection_probs)
-        is_detected_inds = filter_inds[is_detected]
-        self.detected_cancer[is_detected_inds] = True
-        self.date_detected_cancer[is_detected_inds] = self.t
-        treat_probs = np.full(len(is_detected_inds), self.pars['cancer_treat_prob'])
-        treat_inds = is_detected_inds[hpu.binomial_arr(treat_probs)]
-        new_dur_cancer = hpu.sample(**hppar.get_treatment_pars('radiation')['dur'], size=len(treat_inds))
-        self.date_dead_cancer[treat_inds] += np.ceil(new_dur_cancer / self['dt'])
-        return len(is_detected_inds)
->>>>>>> 7d02c611
 
 
     def check_death(self):
