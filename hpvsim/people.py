--- conflicted
+++ resolved
@@ -359,10 +359,7 @@
 
         return
 
-<<<<<<< HEAD
-=======
-
->>>>>>> 1255afd2
+
     def infect(self, inds, source=None, layer=None, genotype=0):
         '''
         Infect people and determine their eventual outcomes.
