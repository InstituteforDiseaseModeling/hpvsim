--- conflicted
+++ resolved
@@ -321,11 +321,7 @@
     pars.hpv16.dur_precin       = dict(dist='lognormal', par1=4, par2=20)  # Duration of infection prior to precancer
     pars.hpv16.dur_cin          = dict(dist='lognormal', par1=7, par2=20) # Duration of episomal infection prior to cancer
     pars.hpv16.cin_fn           = dict(form='logf2', k=0.5, x_infl=10, ttc=20)  # Function mapping duration of infection to probability of developing cin
-    pars.hpv16.cancer_fn        = dict(form='logf2', k=0.5, x_infl=10, ttc=30) # Function mapping duration of cin to probability of cancer
-<<<<<<< HEAD
-=======
-    pars.hpv16.cancer_max       = 0.4
->>>>>>> 4643f7a9
+    pars.hpv16.cancer_fn        = dict(form='logf2', k=0.5, x_infl=10, ttc=30, y_max=0.4) # Function mapping duration of cin to probability of cancer
     pars.hpv16.rel_beta         = 1.0  # Baseline relative transmissibility, other genotypes are relative to this
     pars.hpv16.sero_prob        = 0.75 # https://www.sciencedirect.com/science/article/pii/S2666679022000027#fig1
 
@@ -333,8 +329,7 @@
     pars.hpv18.dur_precin       = dict(dist='lognormal', par1=4, par2=20)  # Duration of infection prior to precancer
     pars.hpv18.dur_cin          = dict(dist='lognormal', par1=5, par2=20) # Duration of infection prior to cancer
     pars.hpv18.cin_fn           = dict(form='logf2', k=0.35, x_infl=13, ttc=20)  # Function mapping duration of infection to probability of developing cin
-    pars.hpv18.cancer_fn        = dict(form='logf2', k=0.45, x_infl=10, ttc=30) # Function mapping duration of infection to severity
-    pars.hpv18.cancer_max       = 0.5
+    pars.hpv18.cancer_fn        = dict(form='logf2', k=0.45, x_infl=10, ttc=30, y_max=0.5) # Function mapping duration of infection to severity
     pars.hpv18.rel_beta         = 0.75  # Relative transmissibility, current estimate from Harvard model calibration of m2f tx
     pars.hpv18.sero_prob        = 0.56 # https://www.sciencedirect.com/science/article/pii/S2666679022000027#fig1
 
@@ -343,8 +338,7 @@
     pars.hi5.dur_precin         = dict(dist='lognormal', par1=3, par2=20)  # Duration of infection prior to precancer
     pars.hi5.dur_cin            = dict(dist='lognormal', par1=4, par2=20) # Duration of infection prior to cancer
     pars.hi5.cin_fn             = dict(form='logf2', k=0.35, x_infl=13, ttc=20)  # Function mapping duration of infection to probability of developing cin
-    pars.hi5.cancer_fn          = dict(form='logf2', k=0.35, x_infl=10, ttc=30) # Function mapping duration of infection to severity
-    pars.hi5.cancer_max         = 0.5
+    pars.hi5.cancer_fn          = dict(form='logf2', k=0.35, x_infl=10, ttc=30, y_max=0.5) # Function mapping duration of infection to severity
     pars.hi5.rel_beta           = 0.9 # placeholder
     pars.hi5.sero_prob          = 0.60 # placeholder
 
@@ -353,8 +347,7 @@
     pars.ohr.dur_precin         = dict(dist='lognormal', par1=3, par2=20)  # Duration of infection prior to precancer
     pars.ohr.dur_cin            = dict(dist='lognormal', par1=4, par2=20) # Duration of infection prior to cancer
     pars.ohr.cin_fn             = dict(form='logf2', k=0.45, x_infl=13, ttc=20)  # Function mapping duration of infection to probability of developing cin
-    pars.ohr.cancer_fn          = dict(form='logf2', k=0.125, x_infl=10, ttc=30) # Function mapping duration of infection to severity
-    pars.ohr.cancer_max         = 0.4
+    pars.ohr.cancer_fn          = dict(form='logf2', k=0.125, x_infl=10, ttc=30, y_max=0.4) # Function mapping duration of infection to severity
     pars.ohr.rel_beta           = 0.9 # placeholder
     pars.ohr.sero_prob          = 0.60 # placeholder
 
@@ -364,8 +357,7 @@
     pars.hr.dur_precin       = dict(dist='lognormal', par1=2, par2=10)  # Duration of infection prior to precancer
     pars.hr.dur_cin          = dict(dist='lognormal', par1=4, par2=10) # Duration of infection prior to cancer
     pars.hr.cin_fn           = dict(form='logf2', k=0.15, x_infl=10, ttc=20)  # Function mapping duration of infection to probability of developing cin
-    pars.hr.cancer_fn        = dict(form='logf2', k=0.125, x_infl=10, ttc=30) # Function mapping duration of infection to severity
-    pars.hr.cancer_max       = 0.5
+    pars.hr.cancer_fn        = dict(form='logf2', k=0.125, x_infl=10, ttc=30, y_max=0.5) # Function mapping duration of infection to severity
     pars.hr.rel_beta         = 0.9 # placeholder
     pars.hr.sero_prob        = 0.60 # placeholder
 
@@ -374,8 +366,7 @@
     pars.lr.dur_precin          = dict(dist='lognormal', par1=2, par2=10)  # Duration of infection prior to precancer
     pars.lr.dur_cin             = dict(dist='lognormal', par1=4, par2=10) # Duration of infection prior to cancer
     pars.lr.cin_fn              = dict(form='logf2', k=0.05, x_infl=10, ttc=30)  # Function mapping duration of infection to probability of developing cin
-    pars.lr.cancer_fn           = dict(form='logf2', k=0.0, x_infl=0, ttc=30) # Function mapping duration of infection to severity
-    pars.lr.cancer_max          = 0.0
+    pars.lr.cancer_fn           = dict(form='logf2', k=0.0, x_infl=0, ttc=30, y_max=0.0) # Function mapping duration of infection to severity
     pars.lr.rel_beta            = 0.9 # placeholder
     pars.lr.sero_prob           = 0.60 # placeholder
 
