'''
Set the parameters for hpvsim.
'''

import numpy as np
import sciris as sc
import pandas as pd
from scipy.stats import lognorm
from .settings import options as hpo # For setting global options
from . import misc as hpm
from . import utils as hpu
from . import defaults as hpd
from .data import loaders as hpdata

__all__ = ['make_pars', 'reset_layer_pars']


def make_pars(**kwargs):
    '''
    Create the parameters for the simulation. Typically, this function is used
    internally rather than called by the user; e.g. typical use would be to do
    sim = hpv.Sim() and then inspect sim.pars, rather than calling this function
    directly.

    Args:
        version       (str):  if supplied, use parameters from this version
        kwargs        (dict): any additional kwargs are interpreted as parameter names

    Returns:
        pars (dict): the parameters of the simulation
    '''
    pars = {}

    # Population parameters
    pars['n_agents']        = 20e3      # Number of agents
    pars['total_pop']       = None      # If defined, used for calculating the scale factor
    pars['pop_scale']       = None      # How much to scale the population
    pars['ms_agent_ratio']  = 10        # Ratio of scale factor of cancer agents to normal agents -- must be an integer
    pars['network']         = 'default' # What type of sexual network to use -- 'random', 'basic', other options TBC
    pars['location']        = 'nigeria' # What location to load data from -- default Nigeria
    pars['lx']              = None      # Proportion of people alive at the beginning of age interval x
    pars['birth_rates']     = None      # Birth rates, loaded below
    pars['death_rates']     = None      # Death rates, loaded below
    pars['rel_birth']       = 1.0       # Birth rate scale factor
    pars['rel_death']       = 1.0       # Death rate scale factor

    # Initialization parameters
    pars['init_hpv_prev'] = sc.dcp(hpd.default_init_prev) # Initial prevalence
    pars['init_hpv_dist'] = None  # Initial type distribution
    pars['rel_init_prev'] = 1.0 # Initial prevalence scale factor

    # Simulation parameters
    pars['start']           = 1995.         # Start of the simulation
    pars['end']             = None          # End of the simulation
    pars['n_years']         = 35            # Number of years to run, if end isn't specified. Note that this includes burn-in
    pars['burnin']          = 25            # Number of years of burnin. NB, this is doesn't affect the start and end dates of the simulation, but it is possible remove these years from plots
    pars['dt']              = 0.25          # Timestep (in years)
    pars['dt_demog']        = 1.0           # Timestep for demographic updates (in years)
    pars['rand_seed']       = 1             # Random seed, if None, don't reset
    pars['verbose']         = hpo.verbose   # Whether or not to display information during the run -- options are 0 (silent), 0.1 (some; default), 1 (default), 2 (everything)
    pars['use_waning']      = False         # Whether or not to use waning immunity. If set to False, immunity from infection and vaccination is assumed to stay at the same level permanently
    pars['use_migration']   = True          # Whether to estimate migration rates to correct the total population size
    pars['model_hiv']       = False         # Whether or not to model HIV natural history
    pars['hiv_pars']        = sc.objdict()  # Can be directly modified by passing in arguments listed in hiv_pars

    # Network parameters, generally initialized after the population has been constructed
<<<<<<< HEAD
    pars['debut']           = dict(f=dict(dist='normal', par1=17.5, par2=2.1), # Location-specific data should be used here if possible
                                   m=dict(dist='normal', par1=19.0, par2=1.8))
    pars['cross_layer']     = 0.05  # Proportion of females who have crosslayer relationships
=======
    pars['n_clusters']      = 1     # Defines how many clusters (e.g., geospatial) there should be in the simulated population
    pars['cluster_rel_sizes']= None  # Relative sizes of clusters. If None, assign 1/n_clusters to all clusters.
    pars['add_mixing']      = None  # Mixing matrix between clusters
    pars['debut']           = dict(f=dict(dist='normal', par1=15.0, par2=2.1), # Location-specific data should be used here if possible
                                   m=dict(dist='normal', par1=17.6, par2=1.8))
    pars['cross_layer']     = 0.05  # Proportion of agents who have concurrent cross-layer relationships
>>>>>>> 5f923185
    pars['partners']        = None  # The number of concurrent sexual partners for each partnership type
    pars['acts']            = None  # The number of sexual acts for each partnership type per year
    pars['condoms']         = None  # The proportion of acts in which condoms are used for each partnership type
    pars['layer_probs']     = None  # Proportion of the population in each partnership type
    pars['dur_pship']       = None  # Duration of partnerships in each partnership type
    pars['mixing']          = None  # Mixing matrices for storing age differences in partnerships
    pars['n_partner_types'] = 1  # Number of partnership types - reset below

    # Basic disease transmission parameters
    pars['beta']                = 0.35  # Per-act transmission probability; absolute value, calibrated
    pars['transf2m']            = 1.0   # Relative transmissibility of receptive partners in penile-vaginal intercourse; baseline value
    pars['transm2f']            = 3.69  # Relative transmissibility of insertive partners in penile-vaginal intercourse; based on https://doi.org/10.1038/srep10986: "For vaccination types, the risk of male-to-female transmission was higher than that of female-to-male transmission"
    pars['eff_condoms']         = 0.5   # The efficacy of condoms; https://www.nejm.org/doi/10.1056/NEJMoa053284?url_ver=Z39.88-2003&rfr_id=ori:rid:crossref.org&rfr_dat=cr_pub%20%200www.ncbi.nlm.nih.gov

    # Parameters for disease progression
    pars['hpv_control_prob']    = 0.0 # Probability that HPV is controlled latently vs. cleared
    pars['hpv_reactivation']    = 0.025 # Placeholder; unused unless hpv_control_prob>0
    pars['dur_cancer']          = dict(dist='lognormal', par1=8.0, par2=3.0)  # Duration of untreated invasive cerival cancer before death (years)
    pars['dur_infection_male']  = dict(dist='lognormal', par1=1, par2=1) # Duration of infection for men
    pars['sev_dist']            = dict(dist='normal_pos', par1=1, par2=0.2) # Distribution to draw individual level severity scale factors
    pars['age_risk']            = dict(age=30, risk=2)

    # Parameters used to calculate immunity
    pars['imm_init']        = dict(dist='beta_mean', par1=0.35, par2=0.025)  # beta distribution for initial level of immunity following infection clearance. Parameters are mean and variance from https://doi.org/10.1093/infdis/jiv753
    pars['imm_decay']       = dict(form=None)  # decay rate, with half life in years
    pars['cell_imm_init']   = dict(dist='beta_mean', par1=0.25, par2=0.025) # beta distribution for level of immunity against persistence/progression of infection following infection clearance and seroconversion
    pars['imm_boost']       = []  # Multiplicative factor applied to a person's immunity levels if they get reinfected. No data on this, assumption.
    pars['cross_immunity_sus'] = None  # Matrix of susceptibility cross-immunity factors, set by init_immunity() in immunity.py
    pars['cross_immunity_sev'] = None  # Matrix of severity cross-immunity factors, set by init_immunity() in immunity.py
    pars['cross_imm_sus_med']   = 0.3
    pars['cross_imm_sus_high']  = 0.5
    pars['cross_imm_sev_med']   = 0.5
    pars['cross_imm_sev_high']  = 0.7
    pars['own_imm_hr'] = 0.9

    # Genotype parameters
    pars['genotypes']       = [16, 18, 'hi5']  # Genotypes to model
    pars['genotype_pars']   = sc.objdict()  # Can be directly modified by passing in arguments listed in get_genotype_pars

    # Events and interventions
    pars['interventions']   = sc.autolist() # The interventions present in this simulation; populated by the user
    pars['analyzers']       = sc.autolist() # The functions present in this simulation; populated by the user
    pars['timelimit']       = None # Time limit for the simulation (seconds)
    pars['stopping_func']   = None # A function to call to stop the sim partway through

    # Population distribution of the World Standard Population, used to calculate age-standardised rates (ASR) of incidence
    pars['age_bin_edges']        = np.array( [  0,   5,  10,  15,  20,  25,  30,  35,  40,  45,  50,  55,  60,  65,  70,  75,    80,    85, 100])
    pars['standard_pop']    = np.array([pars['age_bin_edges'],
                                        [.12, .10, .09, .09, .08, .08, .06, .06, .06, .06, .05, .04, .04, .03, .02, .01, 0.005, 0.005,   0]])

    # The following variables are stored within the pars dict for ease of access, but should not be directly specified.
    # Rather, they are automatically constructed during sim initialization.
    pars['immunity_map']    = None  # dictionary mapping the index of immune source to the type of immunity (vaccine vs natural)
    pars['imm_kin']         = None  # Constructed during sim initialization using the nab_decay parameters
    pars['genotype_map']    = dict()  # Reverse mapping from number to genotype key
    pars['n_genotypes']     = 1 # The number of genotypes circulating in the population
    pars['n_imm_sources']   = 1 # The number of immunity sources circulating in the population
    pars['vaccine_pars']    = dict()  # Vaccines that are being used; populated during initialization
    pars['vaccine_map']     = dict()  # Reverse mapping from number to vaccine key

    # Update with any supplied parameter values and generate things that need to be generated
    pars.update(kwargs)
    reset_layer_pars(pars)
    add_mixing(pars) # additional assortative mixing

    return pars


# Define which parameters need to be specified as a dictionary by layer -- define here so it's available at the module level for sim.py
layer_pars = ['partners', 'mixing', 'acts', 'age_act_pars', 'layer_probs', 'dur_pship', 'condoms']


def reset_layer_pars(pars, layer_keys=None, force=False):
    '''
    Helper function to set layer-specific parameters. If layer keys are not provided,
    then set them based on the population type. This function is not usually called
    directly by the user, although it can sometimes be used to fix layer key mismatches
    (i.e. if the contact layers in the population do not match the parameters). More
    commonly, however, mismatches need to be fixed explicitly.

    Args:
        pars (dict): the parameters dictionary
        layer_keys (list): the layer keys of the population, if available
        force (bool): reset the parameters even if they already exist
    '''

    layer_defaults = {}
    # Specify defaults for random -- layer 'a' for 'all'
    layer_defaults['random'] = dict(
        partners    = dict(a=dict(dist='poisson', par1=0.01)), # Everyone in this layer has one partner; this captures *additional* partners. If using a poisson distribution, par1 is roughly equal to the proportion of people with >1 partner
        acts        = dict(a=dict(dist='neg_binomial', par1=100,par2=50)),  # Default number of sexual acts per year for people at sexual peak
        age_act_pars = dict(a=dict(peak=35, retirement=100, debut_ratio=0.5, retirement_ratio=0.1)), # Parameters describing changes in coital frequency over agent lifespans
        layer_probs = dict(a=1.0),  # Default proportion of the population in each layer
        dur_pship   = dict(a=dict(dist='normal_pos', par1=5,par2=3)),    # Default duration of partnerships
        condoms     = dict(a=0.25),  # Default proportion of acts in which condoms are used
    )
    layer_defaults['random']['mixing'], layer_defaults['random']['layer_probs'] = get_mixing('random')

    # Specify defaults for basic sexual network with marital, casual, and one-off partners
    layer_defaults['default'] = dict(
        partners    = dict(m=dict(dist='poisson', par1=0.01), # Everyone in this layer has one marital partner; this captures *additional* marital partners. If using a poisson distribution, par1 is roughly equal to the proportion of people with >1 spouse
                           c=dict(dist='poisson', par1=0.2)), # If using a poisson distribution, par1 is roughly equal to the proportion of people with >1 casual partner at a time
        acts         = dict(m=dict(dist='neg_binomial', par1=80, par2=40), # Default number of acts per year for people at sexual peak
                            c=dict(dist='neg_binomial', par1=50, par2=5)), # Default number of acts per year for people at sexual peak
        age_act_pars = dict(m=dict(peak=30, retirement=100, debut_ratio=0.5, retirement_ratio=0.1), # Parameters describing changes in coital frequency over agent lifespans
                            c=dict(peak=25, retirement=100, debut_ratio=0.5, retirement_ratio=0.1)),
        dur_pship   = dict(m=dict(dist='normal_pos', par1=20, par2=3),
                           c=dict(dist='normal_pos', par1=1, par2=1)),
        condoms     = dict(m=0.01, c=0.2),  # Default proportion of acts in which condoms are used
    )
    layer_defaults['default']['mixing'], layer_defaults['default']['layer_probs'] = get_mixing('default')

    # Choose the parameter defaults based on the population type, and get the layer keys
    try:
        defaults = layer_defaults[pars['network']]
    except Exception as E:
        errormsg = f'Cannot load defaults for population type "{pars["network"]}"'
        raise ValueError(errormsg) from E
    default_layer_keys = list(defaults['acts'].keys()) # All layers should be the same, but use acts for convenience

    # Actually set the parameters
    for pkey in layer_pars:
        par = {} # Initialize this parameter
        default_val = layer_defaults['random'][pkey]['a'] # Get the default value for this parameter

        # If forcing, we overwrite any existing parameter values
        if force:
            par_dict = defaults[pkey] # Just use defaults
        else:
            par_dict = sc.mergedicts(defaults[pkey], pars.get(pkey, None)) # Use user-supplied parameters if available, else default

        # Figure out what the layer keys for this parameter are (may be different between parameters)
        if layer_keys:
            par_layer_keys = layer_keys # Use supplied layer keys
        else:
            par_layer_keys = list(sc.odict.fromkeys(default_layer_keys + list(par_dict.keys())))  # If not supplied, use the defaults, plus any extra from the par_dict; adapted from https://www.askpython.com/python/remove-duplicate-elements-from-list-python

        # Construct this parameter, layer by layer
        for lkey in par_layer_keys: # Loop over layers
            par[lkey] = par_dict.get(lkey, default_val) # Get the value for this layer if available, else use the default for random
        pars[pkey] = par # Save this parameter to the dictionary

    # Finally, update the number of partnership types
    pars['n_partner_types'] = len(par_layer_keys)

    return


def get_births_deaths(location, verbose=1, by_sex=True, overall=False, die=True):
    '''
    Get mortality and fertility data by location if provided, or use default

    Args:
        location (str):  location
        verbose (bool):  whether to print progress
        by_sex   (bool): whether to get sex-specific death rates (default true)
        overall  (bool): whether to get overall values ie not disaggregated by sex (default false)

    Returns:
        lx (dict): dictionary keyed by sex, storing arrays of lx - the number of people who survive to age x
        birth_rates (arr): array of crude birth rates by year
    '''

    if verbose:
        print(f'Loading location-specific demographic data for "{location}"')
    try:
        death_rates = hpdata.get_death_rates(location=location, by_sex=by_sex, overall=overall)
        birth_rates = hpdata.get_birth_rates(location=location)
        return birth_rates, death_rates
    except ValueError as E:
        warnmsg = f'Could not load demographic data for requested location "{location}" ({str(E)})'
        hpm.warn(warnmsg, die=die)


#%% Genotype/immunity parameters and functions

def get_genotype_choices():
    '''
    Define valid genotype names
    '''
    # List of choices available
    choices = {
        'hpv16':    ['hpv16', '16'],
        'hpv18':    ['hpv18', '18'],
        'hi5':      ['hi5hpv', 'hi5hpv', 'cross-protective'],
        'ohr':      ['ohrhpv', 'non-cross-protective'],
        'hr':       ['allhr', 'allhrhpv', 'hrhpv', 'oncogenic', 'hr10', 'hi10'],
        'lo':       ['lohpv'],
    }
    mapping = {name:key for key,synonyms in choices.items() for name in synonyms} # Flip from key:value to value:key
    return choices, mapping

def get_vaccine_choices():
    '''
    Define valid pre-defined vaccine names
    '''
    # List of choices currently available: new ones can be added to the list along with their aliases
    choices = {
        'default': ['default', None],
        'bivalent':  ['bivalent', 'hpv2', 'cervarix'],
        'quadrivalent': ['quadrivalent', 'hpv4', 'gardasil'],
        'nonavalent': ['nonavalent', 'hpv9', 'cervarix9'],
    }
    dose_1_options = ['1dose', '1doses', '1_dose', '1_doses', 'single_dose']
    dose_2_options = ['2dose', '2doses', '2_dose', '2_doses', 'double_dose']
    dose_3_options = ['3dose', '3doses', '3_dose', '3_doses', 'triple_dose']

    choices['bivalent_2dose'] = [f'{x}_{dose}' for x in choices['bivalent'] for dose in dose_2_options]
    choices['bivalent_3dose'] = [f'{x}_{dose}' for x in choices['bivalent'] for dose in dose_3_options]
    choices['bivalent'] = ['bivalent']+[f'{x}_{dose}' for x in choices['bivalent'] for dose in dose_1_options]
    choices['quadrivalent_2dose'] = [f'{x}_{dose}' for x in choices['quadrivalent'] for dose in dose_2_options]
    choices['quadrivalent_3dose'] = [f'{x}_{dose}' for x in choices['quadrivalent'] for dose in dose_3_options]
    choices['quadrivalent'] = ['quadrivalent']+[f'{x}_{dose}' for x in choices['quadrivalent'] for dose in dose_1_options]
    choices['nonavalent_2dose'] = [f'{x}_{dose}' for x in choices['nonavalent'] for dose in dose_2_options]
    choices['nonavalent_3dose'] = [f'{x}_{dose}' for x in choices['nonavalent'] for dose in dose_3_options]
    choices['nonavalent'] = ['nonavalent']+[f'{x}_{dose}' for x in choices['nonavalent'] for dose in dose_1_options]

    mapping = {name:key for key,synonyms in choices.items() for name in synonyms} # Flip from key:value to value:key
    return choices, mapping


def _get_from_pars(pars, default=False, key=None, defaultkey='default'):
    ''' Helper function to get the right output from genotype functions '''

    # If a string was provided, interpret it as a key and swap
    if isinstance(default, str):
        key, default = default, key

    # Handle output
    if key is not None:
        try:
            return pars[key]
        except Exception as E:
            errormsg = f'Key "{key}" not found; choices are: {sc.strjoin(pars.keys())}'
            raise sc.KeyNotFoundError(errormsg) from E
    elif default:
        return pars[defaultkey]
    else:
        return pars


def get_genotype_pars(default=False, genotype=None):
    '''
    Define the default parameters for the different genotypes
    '''

    pars = sc.objdict()

    # Find parameters from Guanacaste cohort data
    # Unpublished figure by Schiffman shows 50% hr hpv clear after 6 months, 70% hr hpv clear after 1 year, 86% after 3 years
    par1 = 2.5
    par2 = 10

    # Unpublished figure by Schiffman shows 50% hpv16 clear after 1 year, 60% after 3 years
    par1_16 = 4.5
    par2_16 = 10

    pars.hpv16 = sc.objdict()
    pars.hpv16.dur_precin       = dict(dist='lognormal', par1=par1_16, par2=par2_16)  # Duration of infection prior to precancer
    pars.hpv16.cin_fn           = dict(form='logf2', k=0.3, x_infl=0, ttc=50)  # Function mapping duration of infection to probability of developing cin
    pars.hpv16.dur_cin          = dict(dist='lognormal', par1=6, par2=20) # Duration of episomal infection prior to cancer
    pars.hpv16.cancer_fn        = dict(method='cin_integral', ld50=15, **pars.hpv16.cin_fn) # Function mapping duration of cin to probability of cancer
    pars.hpv16.rel_beta         = 1.0  # Baseline relative transmissibility, other genotypes are relative to this
    pars.hpv16.sero_prob        = 0.75 # https://www.sciencedirect.com/science/article/pii/S2666679022000027#fig1

    pars.hpv18 = sc.objdict()
    pars.hpv18.dur_precin       = dict(dist='lognormal', par1=par1, par2=par2)  # Duration of infection prior to precancer
    pars.hpv18.dur_cin          = dict(dist='lognormal', par1=5, par2=20) # Duration of infection prior to cancer
    pars.hpv18.cin_fn           = dict(form='logf2', k=0.25, x_infl=0, ttc=50, y_max=1)  # Function mapping duration of infection to probability of developing cin
    pars.hpv18.cancer_fn        = dict(method='cin_integral', ld50=15, **pars.hpv18.cin_fn)  # Function mapping duration of infection to severity
    pars.hpv18.rel_beta         = 0.75  # Relative transmissibility, current estimate from Harvard model calibration of m2f tx
    pars.hpv18.sero_prob        = 0.56 # https://www.sciencedirect.com/science/article/pii/S2666679022000027#fig1

    # High-risk oncogenic types included in 9valent vaccine: 31, 33, 45, 52, 58
    pars.hi5 = sc.objdict()
    pars.hi5.dur_precin         = dict(dist='lognormal', par1=par1, par2=par2)  # Duration of infection prior to precancer
    pars.hi5.dur_cin            = dict(dist='lognormal', par1=4, par2=20) # Duration of infection prior to cancer
    pars.hi5.cin_fn             = dict(form='logf2', k=0.2, x_infl=0, ttc=50, y_max=1)  # Function mapping duration of infection to probability of developing cin
    pars.hi5.cancer_fn          = dict(method='cin_integral', ld50=20, **pars.hi5.cin_fn)  # Function mapping duration of infection to severity
    pars.hi5.rel_beta           = 0.9 # placeholder
    pars.hi5.sero_prob          = 0.60 # placeholder

    # Other high-risk: oncogenic but not covered in 9valent vaccine: 35, 39, 51, 56, 59
    pars.ohr = sc.objdict()
    pars.ohr.dur_precin         = dict(dist='lognormal', par1=par1, par2=par2)  # Duration of infection prior to precancer
    pars.ohr.dur_cin            = dict(dist='lognormal', par1=4, par2=4) # Duration of infection prior to cancer
    pars.ohr.cin_fn             = dict(form='logf2', k=0.2, x_infl=0, ttc=50, y_max=1)  # Function mapping duration of infection to probability of developing cin
    pars.ohr.cancer_fn          = dict(method='cin_integral', ld50=20, **pars.ohr.cin_fn)  # Function mapping duration of infection to severity
    pars.ohr.rel_beta           = 0.9 # placeholder
    pars.ohr.sero_prob          = 0.60 # placeholder

    # All other high-risk types: 31, 33, 35, 39, 45, 51, 52, 56, 58, 59
    # Warning: this should not be used in conjuction with hi5 or ohr
    pars.hr = sc.objdict()
    pars.hr.dur_precin       = dict(dist='lognormal', par1=2, par2=10)  # Duration of infection prior to precancer
    pars.hr.dur_cin          = dict(dist='lognormal', par1=4, par2=4) # Duration of infection prior to cancer
    pars.hr.cin_fn           = dict(form='logf2', k=0.15, x_infl=10, ttc=50)  # Function mapping duration of infection to probability of developing cin
    pars.hr.cancer_fn        = dict(method='cin_integral', ld50=20, **pars.hr.cin_fn)  # Function mapping duration of infection to severity
    pars.hr.rel_beta         = 0.9 # placeholder
    pars.hr.sero_prob        = 0.60 # placeholder

    # Low-risk
    pars.lr = sc.objdict()
    pars.lr.dur_precin          = dict(dist='lognormal', par1=2, par2=10)  # Duration of infection prior to precancer
    pars.lr.dur_cin             = dict(dist='lognormal', par1=0.1, par2=0.1) # Duration of infection prior to cancer
    pars.lr.cin_fn              = dict(form='logf2', k=0.01, x_infl=0, ttc=100)  # Function mapping duration of infection to probability of developing cin
    pars.lr.cancer_fn           = dict(method='cin_integral', ld50=60, **pars.lr.cin_fn)  # Function mapping duration of infection to severity
    pars.lr.rel_beta            = 0.9 # placeholder
    pars.lr.sero_prob           = 0.60 # placeholder

    return _get_from_pars(pars, default, key=genotype, defaultkey='hpv16')


def get_cross_immunity(cross_imm_med=None, cross_imm_high=None, own_imm_hr=None, default=False, genotype=None):
    '''
    Get the cross immunity between each genotype in a sim
    '''
    pars = dict(
        # All values based roughly on https://academic.oup.com/jnci/article/112/10/1030/5753954 or assumptions
        hpv16 = dict(
            hpv16=1.0, # Default for own-immunity
            hpv18=cross_imm_high,
            hi5=cross_imm_med,
            ohr=cross_imm_med,
            hr=cross_imm_med,
            lr=cross_imm_med,
        ),

        hpv18 = dict(
            hpv16=cross_imm_high,
            hpv18=1.0,  # Default for own-immunity
            hi5=cross_imm_med,
            ohr=cross_imm_med,
            hr=cross_imm_med,
            lr=cross_imm_med,
        ),

        hi5=dict(
            hpv16=cross_imm_med,
            hpv18=cross_imm_med,
            hi5=own_imm_hr,
            ohr=cross_imm_med,
            hr=cross_imm_med,
            lr=cross_imm_med,
        ),

        ohr=dict(
            hpv16=cross_imm_med,
            hpv18=cross_imm_med,
            hi5=cross_imm_med,
            ohr=own_imm_hr,
            hr=cross_imm_med,
            lr=cross_imm_med,
        ),

        lr=dict(
            hpv16=cross_imm_med,
            hpv18=cross_imm_med,
            hi5=cross_imm_med,
            ohr=cross_imm_med,
            hr=cross_imm_med,
            lr=own_imm_hr,
        ),

    )

    return _get_from_pars(pars, default, key=genotype, defaultkey='hpv16')


def get_mixing(network=None):
    '''
    Define defaults for sexual mixing matrices and the proportion of people of each age group
    who have relationships of each type.

    The mixing matrices represent males in the rows and females in the columns.
    Non-zero entires mean that there are some relationships between males/females of the age
    bands in the row/column combination. Entries >1 or <1 can be used to represent relative
    likelihoods of males of a given age cohort partnering with females of that cohort.
    For example, a mixing matrix like the following would mean that males aged 15-30 were twice
    likely to partner with females of age 15-30 compared to females aged 30-50.
        mixing = np.array([
                                #15, 30,
                            [15,  2, 1],
                            [30,  1, 1]])
    Note that the first column of the mixing matrix represents the age bins. The same age bins
    must be used for males and females, i.e. the matrix must be square.

    The proportion of people of each age group who have relationships of each type is
    given by the layer_probs array. The first row represents the age bins, the second row
    represents the proportion of females of each age who have relationships of each type, and
    the third row represents the proportion of males of each age who have relationships of
    each type.
    '''

    if network == 'default':

        mixing = dict(
            m=np.array([
            #       0,  5,  10, 15, 20, 25, 30, 35, 40, 45, 50, 55, 60, 65, 70, 75
            [ 0,    0,  0,  0,  0,  0,  0,  0,  0,  0,  0,  0,  0,  0,  0,  0,  0],
            [ 5,    0,  0,  0,  0,  0,  0,  0,  0,  0,  0,  0,  0,  0,  0,  0,  0],
            [10,    0,  0, .1,  0,  0,  0,  0,  0,  0,  0,  0,  0,  0,  0,  0,  0],
            [15,    0,  0, .1, .1,  0,  0,  0,  0,  0,  0,  0,  0,  0,  0,  0,  0],
            [20,    0,  0, .1, .1, .1, .1,  0,  0,  0,  0,  0,  0,  0,  0,  0,  0],
            [25,    0,  0, .5, .1, .5, .1, .1,  0,  0,  0,  0,  0,  0,  0,  0,  0],
            [30,    0,  0,  1, .5, .5, .5, .5, .1,  0,  0,  0,  0,  0,  0,  0,  0],
            [35,    0,  0, .5,  1,  1, .5,  1,  1, .5,  0,  0,  0,  0,  0,  0,  0],
            [40,    0,  0,  0, .5,  1,  1,  1,  1,  1, .5,  0,  0,  0,  0,  0,  0],
            [45,    0,  0,  0,  0, .1,  1,  1,  2,  1,  1, .5,  0,  0,  0,  0,  0],
            [50,    0,  0,  0,  0,  0, .1,  1,  1,  1,  1,  2, .5,  0,  0,  0,  0],
            [55,    0,  0,  0,  0,  0,  0, .1,  1,  1,  1,  1,  2, .5,  0,  0,  0],
            [60,    0,  0,  0,  0,  0,  0,  0, .1, .5,  1,  1,  1,  2, .5,  0,  0],
            [65,    0,  0,  0,  0,  0,  0,  0,  0,  0,  0,  1,  1,  1,  2, .5,  0],
            [70,    0,  0,  0,  0,  0,  0,  0,  0,  0,  0,  0,  1,  1,  1,  1, .5],
            [75,    0,  0,  0,  0,  0,  0,  0,  0,  0,  0,  0,  0,  1,  1,  1,  1],
        ]),
            c=np.array([
            #       0,  5,  10, 15, 20, 25, 30, 35, 40, 45, 50, 55, 60, 65, 70, 75
            [ 0,    0,  0,  0,  0,  0,  0,  0,  0,  0,  0,  0,  0,  0,  0,  0,  0],
            [ 5,    0,  0,  0,  0,  0,  0,  0,  0,  0,  0,  0,  0,  0,  0,  0,  0],
            [10,    0,  0,  1,  0,  0,  0,  0,  0,  0,  0,  0,  0,  0,  0,  0,  0],
            [15,    0,  0,  1,  1,  1,  1,  0,  0,  0,  0,  0,  0,  0,  0,  0,  0],
            [20,    0,  0,  1,  1,  1,  1,  1,  0,  0,  0,  0,  0,  0,  0,  0,  0],
            [25,    0,  0, .5,  1,  1,  1,  1,  1,  0,  0,  0,  0,  0,  0,  0,  0],
            [30,    0,  0,  0, .5,  1,  1,  1, .5,  0,  0,  0,  0,  0,  0,  0,  0],
            [35,    0,  0,  0, .5,  1,  1,  1,  1, .5,  0,  0,  0,  0,  0,  0,  0],
            [40,    0,  0,  0,  0, .5,  1,  1,  1,  1, .5,  0,  0,  0,  0,  0,  0],
            [45,    0,  0,  0,  0,  0,  1,  1,  1,  1,  1, .5,  0,  0,  0,  0,  0],
            [50,    0,  0,  0,  0,  0, .5,  1,  1,  1,  1,  1, .5,  0,  0,  0,  0],
            [55,    0,  0,  0,  0,  0,  0,  0,  1,  1,  1,  1,  1, .5,  0,  0,  0],
            [60,    0,  0,  0,  0,  0,  0,  0,  0,  1,  1,  1,  1,  1, .5,  0,  0],
            [65,    0,  0,  0,  0,  0,  0,  0,  0,  0,  1,  1,  1,  1,  2, .5,  0],
            [70,    0,  0,  0,  0,  0,  0,  0,  0,  0,  0,  1,  1,  1,  1,  1, .5],
            [75,    0,  0,  0,  0,  0,  0,  0,  0,  0,  0,  0,  1,  1,  1,  1,  1],
        ]),
        )

        layer_probs = dict(
            m=np.array([
                [ 0,  5,    10,    15,   20,   25,   30,   35,    40,    45,    50,   55,   60,   65,   70,   75],
                [ 0,  0,  0.01,   0.5,  0.05,  0.1,  0.2,  0.2,   0.2,   0.2,   0.1,  0.1,  0.1, 0.05, 0.05, 0.01], # Share of females of each age who are actively seeking marriage if underpartnered
                [ 1,  1,     1,     1,    1,    1,    1,    1,     1,     1,     1,    1,    1,    1,    1,    1]] # Share of males of each age who are actively seeking marriage if underpartnered
            ),
            c=np.array([
                [ 0,  5,    10,    15,   20,   25,   30,   35,    40,    45,    50,   55,   60,   65,   70,   75],
                [ 0,  0,   0.1,   0.2,  0.3,  0.4,  0.3,  0.3,   0.1,  0.05,  0.001, 0.001, 0.001, 0.001, 0.001, 0.001], # Share of females of each age actively seeking casual relationships if underpartnered
                [ 1,  1,     1,     1,    1,    1,    1,    1,     1,     1,     1,    1,    1,    1,    1,    1]] # Share of males of each age actively seeking casual relationships if underpartnered
            )
        )

    elif network == 'random':
        mixing = dict(
            a=np.array([
            #       0,  5,  10, 15, 20, 25, 30, 35, 40, 45, 50, 55, 60, 65, 70, 75
            [ 0,    0,  0,  0,  0,  0,  0,  0,  0,  0,  0,  0,  0,  0,  0,  0,  0],
            [ 5,    0,  0,  0,  0,  0,  0,  0,  0,  0,  0,  0,  0,  0,  0,  0,  0],
            [10,    0,  0,  1,  0,  0,  0,  0,  0,  0,  0,  0,  0,  0,  0,  0,  0],
            [15,    0,  0,  1,  1, .5,  0,  0,  0,  0,  0,  0,  0,  0,  0,  0,  0],
            [20,    0,  0, .5,  1,  1, .5,  0,  0,  0,  0,  0,  0,  0,  0,  0,  0],
            [25,    0,  0,  0,  1,  1,  1, .5,  0,  0,  0,  0,  0,  0,  0,  0,  0],
            [30,    0,  0,  0,  0,  1,  1,  1, .5,  0,  0,  0,  0,  0,  0,  0,  0],
            [35,    0,  0,  0,  0,  1,  1,  1,  1, .5,  0,  0,  0,  0,  0,  0,  0],
            [40,    0,  0,  0,  0,  0,  1,  1,  1,  1, .5,  0,  0,  0,  0,  0,  0],
            [45,    0,  0,  0,  0,  0,  1,  1,  1,  1,  1, .5,  0,  0,  0,  0,  0],
            [50,    0,  0,  0,  0,  0,  0,  1,  1,  1,  1,  1, .5,  0,  0,  0,  0],
            [55,    0,  0,  0,  0,  0,  0,  0,  1,  1,  1,  1,  1, .5,  0,  0,  0],
            [60,    0,  0,  0,  0,  0,  0,  0,  0,  1,  1,  1,  1,  1, .5,  0,  0],
            [65,    0,  0,  0,  0,  0,  0,  0,  0,  0,  1,  1,  1,  1,  2, .5,  0],
            [70,    0,  0,  0,  0,  0,  0,  0,  0,  0,  0,  1,  1,  1,  1,  1, .5],
            [75,    0,  0,  0,  0,  0,  0,  0,  0,  0,  0,  0,  1,  1,  1,  1,  1],
        ])
        )
        layer_probs = dict(
            a=np.array([
                [ 0,  5,    10,    15,   20,   25,   30,   35,    40,    45,    50,   55,   60,   65,   70,   75],
                [ 0,  0,  0.04,   0.2,  0.6,  0.8,  0.8,  0.8,  0.75,  0.65,  0.55,  0.4,  0.4,  0.4,  0.4,  0.4], # Share of females of each age who are married
                [ 0,  0,  0.01,  0.01,  0.2,  0.6,  0.8,  0.9,  0.90,  0.90,  0.90,  0.8,  0.7,  0.6,  0.5,  0.6]] # Share of males of each age who are married
            ))

    else:
        errormsg = f'Network "{network}" not found; the choices at this stage are random and default.'
        raise ValueError(errormsg)

    return mixing, layer_probs



def get_vaccine_dose_pars(default=False, vaccine=None):
    '''
    Define the parameters for each vaccine
    '''

    pars = dict(

        default = dict(
            imm_init  = dict(dist='beta', par1=30, par2=2), # Initial distribution of immunity
            doses     = 1, # Number of doses for this vaccine
            interval  = None, # Interval between doses
            imm_boost=None,  # For vaccines wiht >1 dose, the factor by which each additional boost increases immunity
        ),

        bivalent = dict(
            imm_init=dict(dist='beta', par1=30, par2=2),  # Initial distribution of immunity
            doses=1,  # Number of doses for this vaccine
            interval=None,  # Interval between doses
            imm_boost=None,  # For vaccines wiht >1 dose, the factor by which each additional boost increases immunity
        ),

        bivalent_2dose = dict(
            imm_init=dict(dist='beta', par1=30, par2=2),  # Initial distribution of immunity
            doses=2,  # Number of doses for this vaccine
            interval=0.5,  # Interval between doses in years
            imm_boost=1.2,  # For vaccines wiht >1 dose, the factor by which each additional boost increases immunity
        ),

        bivalent_3dose = dict(
            imm_init=dict(dist='beta', par1=30, par2=2),  # Initial distribution of immunity
            doses=3,  # Number of doses for this vaccine
            interval=[0.2, 0.5],  # Interval between doses in years
            imm_boost=[1.2, 1.1],  # Factor by which each dose increases immunity
        ),

        quadrivalent = dict(
            imm_init=dict(dist='beta', par1=30, par2=2),  # Initial distribution of immunity
            doses=1,  # Number of doses for this vaccine
            interval=None,  # Interval between doses
            imm_boost=None,  # For vaccines wiht >1 dose, the factor by which each additional boost increases immunity
        ),

        nonavalent = dict(
            imm_init=dict(dist='beta', par1=30, par2=2),  # Initial distribution of immunity
            doses=1,  # Number of doses for this vaccine
            interval=None,  # Interval between doses
            imm_boost=None,  # For vaccines wiht >1 dose, the factor by which each additional boost increases immunity
        ),
    )

    return _get_from_pars(pars, default, key=vaccine)



#%% Methods for computing severity

def compute_severity(t, rel_sev=None, pars=None):
    '''
    This function is used for two types of calculation related to disease progression:
        1. to model the probability of progressing to further disease stages
        2. to model the 'severity' of dysplasia on a scale from 0-1, historically interpreted as
           the persentage of the epithelium affected by dysplasia.
    Args:
        t: array of durations that women have been in their current health state
        rel_sev: array of individual relative severity values
        pars: dict with required key 'form', which dictates which subfunction will be used.

    Notes:
         If the pars dict contains the key 'cin_integral', then this function will call
         compute_severity_integral to determine the progression probabilities.
    '''

    pars = sc.dcp(pars)

    # Complete these next stages if cancer progression probabilities are being modeled
    # as the cumulative severity-time of dysplasia.
    if pars.get('method') == 'cin_integral':
        del pars['method']
        if pars.get('ld50'):
            ld50 = pars.pop('ld50')
            sev_at_ld50 = compute_severity_integral(np.array([ld50]), rel_sev=None, pars=pars)[0]
            transform_prob = 1 - 0.5**(1/sev_at_ld50**2)
        elif pars.get('transform_prob'):
            transform_prob = pars.pop('transform_prob')
        else:
            errormsg('If using calculating cancer probabilities using the integral of the CIN function, '
                     'must provide an LD50 or transform prob.')
            raise ValueError(errormsg)

        sev = compute_severity_integral(t, rel_sev=rel_sev, pars=pars)
        cancer_probs = 1 - np.power(1 - transform_prob, sev**2)
        return cancer_probs

    # Proceed with severity calculations
    form = pars.pop('form')
    choices = [
        'logf2',
        'logf3',
        'linear',
    ]

    # Scale t
    if rel_sev is not None:
        t = rel_sev * t

    # Process inputs
    if form is None or form == 'logf2':
        output = hpu.logf2(t, **pars)

    elif form == 'logf3':
        output = hpu.logf3(t, **pars)

    elif form == 'linear':
        output = hpu.linear(t, **pars)

    elif callable(form):
        output = form(t, **pars)

    else:
        errormsg = f'The selected functional form "{form}" is not implemented; choices are: {sc.strjoin(choices)}'
        raise NotImplementedError(errormsg)

    return output


def compute_inv_severity(sev_vals, rel_sev=None, pars=None):
    '''
    Compute time to given severity level given input parameters
    '''

    pars = sc.dcp(pars)
    form = pars.pop('form')
    choices = [
        'logf2',
        'logf3',
    ]

    # Process inputs
    if form is None or form == 'logf2':
        output = hpu.invlogf2(sev_vals, **pars)

    elif form == 'logf3':
        output = hpu.invlogf3(sev_vals, **pars)

    elif callable(form):
        output = form(sev_vals, **pars)

    else:
        errormsg = f'The selected functional form "{form}" is not implemented; choices are: {sc.strjoin(choices)}'
        raise NotImplementedError(errormsg)

    # Scale by relative severity
    if rel_sev is not None:
        output = output / rel_sev

    return output


def compute_severity_integral(t, rel_sev=None, pars=None):
    '''
    Process functional form and parameters into values:
    '''

    pars = sc.dcp(pars)
    form = pars.pop('form')
    choices = [
        'logf2',
        'logf3 with s=1',
    ]

    # Scale t
    if rel_sev is not None:
        t = rel_sev * t

    # Process inputs
    if form is None or form == 'logf2':
        output = hpu.intlogf2(t, **pars)

    elif form=='logf3':
        s = pars.pop('s')
        if s==1:
            output = hpu.intlogf2(t, **pars)
        else:
            errormsg = f'Analytic integral for logf3 only implemented for s=1. Select integral=numeric.'

    else:
        errormsg = f'Analytic integral for the selected functional form "{form}" is not implemented; choices are: {sc.strjoin(choices)}, or select integral=numeric.'
        raise NotImplementedError(errormsg)

    return output

def add_mixing(pars):
    '''
    Create additional mixing matrix
    '''
    n_clusters = pars['n_clusters']

    if 'cluster_rel_sizes' not in pars or pars['cluster_rel_sizes'] is None:
        pars['cluster_rel_sizes'] = np.repeat(1/pars['n_clusters'], pars['n_clusters'])

    if pars['cluster_rel_sizes'].size != pars['n_clusters']:
        errormsg = 'Length of cluster sizes does not match number of clusters'
        raise ValueError(errormsg)

    if n_clusters > 1:
        if 'add_mixing' in pars and pars['add_mixing'] is not None: # If mixing matrix is defined, check if dimension matches n_clusters
            if pars['add_mixing'].shape != (n_clusters, n_clusters):
                errormsg = 'Dimension of input mixing matrix does not match number of clusters, please check the consistency of add_mixing and n_clusters'
                raise ValueError(errormsg)
        else:  # if add_mixing is not supplied, assume well-mixed
            print('Warning: input has n_clusters > 1 with no add_mixing matrix specified. Well-mixed cluster is assumed')
            pars['n_clusters'] = 1
            pars['cluster_rel_sizes'] = np.array([1])
    elif n_clusters == 1:
        pars['add_mixing'] = np.array([[1]])
    return<|MERGE_RESOLUTION|>--- conflicted
+++ resolved
@@ -64,18 +64,12 @@
     pars['hiv_pars']        = sc.objdict()  # Can be directly modified by passing in arguments listed in hiv_pars
 
     # Network parameters, generally initialized after the population has been constructed
-<<<<<<< HEAD
-    pars['debut']           = dict(f=dict(dist='normal', par1=17.5, par2=2.1), # Location-specific data should be used here if possible
-                                   m=dict(dist='normal', par1=19.0, par2=1.8))
-    pars['cross_layer']     = 0.05  # Proportion of females who have crosslayer relationships
-=======
     pars['n_clusters']      = 1     # Defines how many clusters (e.g., geospatial) there should be in the simulated population
     pars['cluster_rel_sizes']= None  # Relative sizes of clusters. If None, assign 1/n_clusters to all clusters.
     pars['add_mixing']      = None  # Mixing matrix between clusters
     pars['debut']           = dict(f=dict(dist='normal', par1=15.0, par2=2.1), # Location-specific data should be used here if possible
                                    m=dict(dist='normal', par1=17.6, par2=1.8))
     pars['cross_layer']     = 0.05  # Proportion of agents who have concurrent cross-layer relationships
->>>>>>> 5f923185
     pars['partners']        = None  # The number of concurrent sexual partners for each partnership type
     pars['acts']            = None  # The number of sexual acts for each partnership type per year
     pars['condoms']         = None  # The proportion of acts in which condoms are used for each partnership type
