'''
Define core Sim classes
'''

# Imports
import numpy as np
import pandas as pd
import sciris as sc
from . import base as hpb
from . import misc as hpm
from . import defaults as hpd
from . import utils as hpu
from . import population as hppop
from . import parameters as hppar
from . import hiv as hphiv
from . import analysis as hpa
from . import plotting as hpplt
from . import immunity as hpimm
from . import interventions as hpi
from .settings import options as hpo


# Define the model
class Sim(hpb.BaseSim):

    def __init__(self, pars=None, datafile=None, label=None,
                 popfile=None, popdict=None, people=None, version=None, hiv_datafile=None, art_datafile=None,
                 **kwargs):

        # Set attributes
        self.label         = label    # The label/name of the simulation
        self.created       = None     # The datetime the sim was created
        self.datafile      = datafile # The name of the data file
        self.art_datafile  = art_datafile # The name of the ART data file
        self.hiv_datafile  = hiv_datafile # The name of the HIV data file
        self.popfile       = popfile  # The population file
        self.data          = None     # The data
        self.popdict       = popdict  # The population dictionary
        self.people        = people   # People object
        self.t             = None     # The current time in the simulation (during execution); outside of sim.step(), its value corresponds to next timestep to be computed
        self.results       = {}       # For storing results
        self.summary       = None     # For storing a summary of the results
        self.initialized   = False    # Whether or not initialization is complete
        self.complete      = False    # Whether a simulation has completed running
        self.results_ready = False    # Whether or not results are ready
        self._default_ver  = version  # Default version of parameters used
        self._orig_pars    = None     # Store original parameters to optionally restore at the end of the simulation

        # Make default parameters (using values from parameters.py)
        default_pars = hppar.make_pars(version=version) # Start with default pars
        default_location = sc.dcp(default_pars['location']) # Pull out the default location here
        default_pars['location'] = None # Don't load the default location here
        super().__init__(default_pars) # Initialize and set the parameters as attributes

        # Load data, including datafile that are used to create additional optional parameters
        self.load_data(datafile) # Load the data, if provided

        # Update parameters
        if pars is None:
            pars = dict(location=default_location)
        else:
            if not pars.get('location') or pars['location'] is None:
                pars['location'] = default_location

        self.update_pars(pars, **kwargs)   # Update the parameters

        return


    def load_data(self, datafile=None, **kwargs):
        ''' Load the data to calibrate against, if provided '''
        if datafile is not None: # If a data file is provided, load it
            self.data = hpm.load_data(datafile=datafile, check_date=True, **kwargs)
        return


    def initialize(self, reset=False, init_states=True, init_analyzers=True, **kwargs):
        '''
        Perform all initializations on the sim.
        '''
        self.t = 0  # The current time index
        self.validate_pars()  # Ensure parameters have valid values
        self.validate_dt()
        self.init_time_vecs()  # Initialise time vectors
        hpu.set_seed(self['rand_seed']) # Reset the random seed before the population is created
        self.init_genotypes() # Initialize the genotypes
        self.init_results() # After initializing the genotypes and people, create the results structure
        self.init_interventions()  # Initialize the interventions BEFORE the people, because then vaccination interventions get counted in immunity structures
        self.init_immunity() # Includes immunity matrices and cumulative dysplasia arrays
        self.init_people(reset=reset, init_states=init_states, **kwargs) # Create all the people (the heaviest step)
        if init_analyzers: self.init_analyzers()  # ...and the analyzers...
        hpu.set_seed(self['rand_seed']+1)  # Reset the random seed to the default run seed, so that if the simulation is run with reset_seed=False right after initialization, it will still produce the same output
        self.initialized   = True
        self.complete      = False
        self.results_ready = False

        return self


    def layer_keys(self):
        '''
        Attempt to retrieve the current layer keys.
        '''
        try:
            keys = list(self['acts'].keys()) # Get keys from acts
        except: # pragma: no cover
            keys = []
        return keys


    def reset_layer_pars(self, layer_keys=None, force=False):
        '''
        Reset the parameters to match the population.

        Args:
            layer_keys (list): override the default layer keys (use stored keys by default)
            force (bool): reset the parameters even if they already exist
        '''
        if layer_keys is None:
            if self.people is not None: # If people exist
                layer_keys = self.people.contacts.keys()
            elif self.popdict is not None:
                layer_keys = self.popdict['layer_keys']
        hppar.reset_layer_pars(self.pars, layer_keys=layer_keys, force=force)
        return


    def validate_layer_pars(self):
        '''
        Handle layer parameters, since they need to be validated after the population
        creation, rather than before.
        '''

        # First, try to figure out what the layer keys should be and perform basic type checking
        layer_keys = self.layer_keys()
        layer_pars = hppar.layer_pars # The names of the parameters that are specified by layer
        for lp in layer_pars:
            val = self[lp]
            if sc.isnumber(val): # It's a scalar instead of a dict, assume it's all contacts
                self[lp] = {k:val for k in layer_keys}

        # Handle key mismatches
        for lp in layer_pars:
            lp_keys = set(self.pars[lp].keys())
            if lp != 'layer_probs':
                if not lp_keys == set(layer_keys):
                    errormsg = 'At least one layer parameter is inconsistent with the layer keys; all parameters must have the same keys:'
                    errormsg += f'\nsim.layer_keys() = {layer_keys}'
                    for lp2 in layer_pars: # Fail on first error, but re-loop to list all of them
                        errormsg += f'\n{lp2} = ' + ', '.join(self.pars[lp2].keys())
                    raise sc.KeyNotFoundError(errormsg)

            # TODO: add validation here for layer_probs

        # Handle mismatches with the population
        if self.people is not None:
            pop_keys = set(self.people.contacts.keys())
            if pop_keys != set(layer_keys): # pragma: no cover
                if not len(pop_keys):
                    errormsg = f'Your population does not have any layer keys, but your simulation does {layer_keys}. If you called hpv.People() directly, you probably need hpv.make_people() instead.'
                    raise sc.KeyNotFoundError(errormsg)
                else:
                    errormsg = f'Please update your parameter keys {layer_keys} to match population keys {pop_keys}. You may find sim.reset_layer_pars() helpful.'
                    raise sc.KeyNotFoundError(errormsg)

        return


    def validate_dt(self):
        '''
        Check that 1/dt is an integer value, otherwise results and time vectors will have mismatching shapes.
        init_results explicitly makes this assumption by casting resfrequency = int(1/dt).
        '''
        dt = self['dt']
        reciprocal = 1.0 / dt   # Compute the reciprocal of dt
        if not reciprocal.is_integer():  # Check if reciprocal is not a whole (integer) number
            # Round the reciprocal
            reciprocal = int(reciprocal)
            rounded_dt = 1.0 / reciprocal
            self['dt'] = rounded_dt
            if self['verbose']:
                warnmsg = f"Warning: Provided time step dt: {dt} resulted in a non-integer number of steps/year. Rounded to {rounded_dt}."
                print(warnmsg)


    def validate_pars(self, validate_layers=True):
        '''
        Some parameters can take multiple types; this makes them consistent.

        Args:
            validate_layers (bool): whether to validate layer parameters as well via validate_layer_pars() -- usually yes, except during initialization
        '''

        # Handle types
        for key in ['n_agents']:
            try:
                self[key] = int(self[key])
            except Exception as E:
                errormsg = f'Could not convert {key}={self[key]} of {type(self[key])} to integer'
                raise ValueError(errormsg) from E

        # Handle start
        if self['start'] in [None, 0]: # Use default start
            self['start'] = 2015

        # Handle end and n_years
        if self['end']:
            self['n_years'] = int(self['end'] - self['start'])
            if self['n_years'] <= 0:
                errormsg = f"Number of years must be >0, but you supplied start={str(self['start'])} and end={str(self['end'])}, which gives n_years={self['n_years']}"
                raise ValueError(errormsg)
        else:
            if self['n_years']:
                self['end'] = self['start'] + self['n_years']
            else:
                errormsg = 'You must supply one of n_years and end."'
                raise ValueError(errormsg)

        # Handle population network data
        network_choices = ['random', 'default']
        choice = self['network']
        if choice and choice not in network_choices: # pragma: no cover
            choicestr = ', '.join(network_choices)
            errormsg = f'Population type "{choice}" not available; choices are: {choicestr}'
            raise ValueError(errormsg)

        # Handle analyzers and interventions
        for key in ['interventions', 'analyzers']: # Ensure all of them are lists
            self[key] = sc.dcp(sc.tolist(self[key], keepnone=False)) # All of these have initialize functions that run into issues if they're reused
        for i,interv in enumerate(self['interventions']):
            if isinstance(interv, dict): # It's a dictionary representation of an intervention
                self['interventions'][i] = hpi.InterventionDict(**interv)

        # Optionally handle layer parameters
        if validate_layers:
            self.validate_layer_pars()

        # Handle verbose
        if self['verbose'] == 'brief':
            self['verbose'] = -1
        if not sc.isnumber(self['verbose']): # pragma: no cover
            errormsg = f'Verbose argument should be either "brief", -1, or a float, not {type(self["verbose"])} "{self["verbose"]}"'
            raise ValueError(errormsg)

        return


    def init_time_vecs(self):
        '''
        Construct vectors things that keep track of time
        '''
        self.years      = sc.inclusiverange(self['start'],self['end'])
        self.yearvec    = sc.inclusiverange(start=self['start'], stop=self['end']+1-self['dt'], step=self['dt']) # Includes all the timepoints in the last year
        self.npts       = len(self.yearvec)
        self.tvec       = np.arange(self.npts)


    def validate_init_conditions(self, init_hpv_prev):
        '''
        Initial prevalence values can be supplied with different amounts of detail.
        Here we flesh out any missing details so that the initial prev values are
        by age and genotype. We also check the prevalence values are ok.
        '''

        def validate_arrays(vals, n_age_brackets=None):
            ''' Little helper function to check prevalence values '''
            if n_age_brackets is not None:
                if len(vals) != n_age_brackets:
                    errormsg = f'The initial prevalence values must either be the same length as the age brackets: {len(vals)} vs {n_age_brackets}.'
                    raise ValueError(errormsg)
            else:
                if len(vals) != 1:
                    errormsg = f'No age brackets were supplied, but more than one prevalence value was supplied ({len(vals)}). An array of prevalence values can only be supplied along with an array of corresponding age brackets.'
                    raise ValueError(errormsg)
            if vals.any() < 0 or vals.any() > 1:
                errormsg = f'The initial prevalence values must either between 0 and 1, not {vals}.'
                raise ValueError(errormsg)

            return

        # If values have been provided, validate them
        sex_keys = {'m', 'f'}
        tot_keys = ['all', 'total', 'tot', 'average', 'avg']
        n_age_brackets = None

        if init_hpv_prev is not None:
            if sc.checktype(init_hpv_prev, dict):
                # Get age brackets if supplied
                if 'age_brackets' in init_hpv_prev.keys():
                    age_brackets = init_hpv_prev.pop('age_brackets')
                    n_age_brackets = len(age_brackets)
                else:
                    age_brackets = np.array([150])

                # Handle the rest of the keys
                var_keys = list(init_hpv_prev.keys())
                if (len(var_keys)==1 and var_keys[0] not in tot_keys) or (len(var_keys)>1 and set(var_keys) != sex_keys):
                    errormsg = f'Could not understand the initial prevalence provided: {init_hpv_prev}. If supplying a dictionary, please use "m" and "f" keys or "tot". '
                    raise ValueError(errormsg)
                if len(var_keys) == 1:
                    k = var_keys[0]
                    init_hpv_prev = {sk: sc.promotetoarray(init_hpv_prev[k]) for sk in sex_keys}

                # Now set the values
                for k, vals in init_hpv_prev.items():
                    init_hpv_prev[k] = sc.promotetoarray(vals)

            elif sc.checktype(init_hpv_prev, 'arraylike') or sc.isnumber(init_hpv_prev):
                # If it's an array, assume these values apply to males and females
                init_hpv_prev = {sk: sc.promotetoarray(init_hpv_prev) for sk in sex_keys}
                age_brackets = np.array([150])

            else:
                errormsg = f'Initial prevalence values of type {type(init_hpv_prev)} not recognized, must be a dict, an array, or a float.'
                raise ValueError(errormsg)

            # Now validate the arrays
            for sk, vals in init_hpv_prev.items():
                validate_arrays(vals, n_age_brackets)

        # If values haven't been supplied, assume zero
        else:
            init_hpv_prev = {'f': np.array([0]), 'm': np.array([0])}
            age_brackets = np.array([150])

        return init_hpv_prev, age_brackets


    def init_genotypes(self, upper_dysp_lim=200):
        ''' Initialize the genotype parameters '''
        if self._orig_pars and 'genotypes' in self._orig_pars:
            self['genotypes'] = self._orig_pars.pop('genotypes')  # Restore

        default_gpars   = hppar.get_genotype_pars()
        user_gpars      = sc.dcp(self['genotype_pars'])
        self['genotype_pars'] = sc.objdict()

        # Handle special input cases
        if self['genotypes'] == 'all':
            self['genotypes'] = default_gpars.keys()
        if not len(self['genotypes']):
            print('No genotypes provided: simulating 16, 18, and 5 other pooled HR types (31, 33, 45, 52, 58).')
            self['genotypes'] = [16,18,'hi5']

        # Loop over genotypes
        for i, g in enumerate(self['genotypes']):

            # Standardize format of genotype inputs
            if sc.isnumber(g): g = f'hpv{g}' # Convert e.g. 16 to hpv16
            if sc.checktype(g,str):
                if not g in default_gpars.keys():
                    errormsg = f'Genotype {i} ({g}) is not one of the inbuilt options.'
                    raise ValueError(errormsg)
            else:
                errormsg = f'Format {type(g)} is not understood.'
                raise ValueError(errormsg)

            # Add to genotype_par dict
            self['genotype_pars'][g] = default_gpars[g]
            self['genotype_map'][i] = g

        # Loop over user-supplied genotype parameters that can overwrite values
        if len(user_gpars):
            for g,gpars in user_gpars.items():

                # Standardize format of genotype inputs
                if sc.isnumber(g): g = f'hpv{g}'  # Convert e.g. 16 to hpv16
                if sc.checktype(g, str):
                    if not g in self['genotype_pars'].keys():
                        errormsg = f'Parameters provided for genotype {g}, but it is not in the sim.'
                        raise ValueError(errormsg)
                    else:
                        for gparname,gparval in gpars.items():
                            if gparname in self['genotype_pars'][g].keys():
                                printmsg = f"Resetting parameter '{gparname}' from {self['genotype_pars'][g][gparname]} to {gparval} for genotype {g}"
                                sc.printv(printmsg, 1, self['verbose'])
                                self['genotype_pars'][g][gparname] = gparval
                            else:
                                errormsg = f"Parameter {gparname} does not exist for genotype {g}"
                                raise ValueError(errormsg)

        self['n_genotypes'] = len(self['genotype_pars'])  # Each genotype has an entry in genotype_pars

        # Set the number of immunity sources
        self['n_imm_sources'] = len(self['genotypes'])

        return


    def init_results(self, frequency='annual', add_data=True):
        '''
        Create the main results structure.
        The prefix "n" is used for stock variables, i.e. counting the total number in any given state (sus/inf/etc) on any particular timestep

        Arguments:
            sim         (hpv.Sim)       : a sim
            frequency   (str or float)  : the frequency with which to save results: accepts 'annual', 'dt', or a float which is interpreted as a fraction of a year, e.g. 0.2 will save results every 0.2 years
            add_data    (bool)          : whether or not to add data to the result structures
        '''

        # Handle frequency
        if type(frequency) == str:
            if frequency == 'annual':
                resfreq = int(1 / self['dt'])
            elif frequency == 'dt':
                resfreq = 1
            else:
                errormsg = f'Result frequency not understood: must be "annual", "dt" or a float, but you provided {frequency}.'
                raise ValueError(errormsg)
        elif type(frequency) == float:
            if frequency < self['dt']:
                errormsg = f'You requested results with frequency {frequency}, but this is smaller than the simulation timestep {self["dt"]}.'
                raise ValueError(errormsg)
            else:
                resfreq = int(frequency / self['dt'])
        self.resfreq = resfreq
        if not self.resfreq > 0:
            errormsg = f'The results frequence should be a positive integer, not {self.resfreq}: dt may be too large'
            raise ValueError(errormsg)

        # Construct the tvec that will be used with the results
        points_to_use = np.arange(0, self.npts, self.resfreq)
        self.res_yearvec = self.yearvec[points_to_use]
        self.res_npts = len(self.res_yearvec)
        self.res_tvec = np.arange(self.res_npts)

        # Function to create results
        def init_res(*args, **kwargs):
            ''' Initialize a single result object '''
            output = hpb.Result(*args, **kwargs, npts=self.res_npts)
            return output

        # Initialize storage
        results = sc.objdict()

        ng = self['n_genotypes'] # Number of genotypes
        na = len(self['age_bin_edges']) - 1 # Number of age bins

        # Create flows
        for flow in hpd.flows:
            results[flow.name]                  = init_res(flow.label, color=flow.color)
            results[flow.name+'_by_genotype']   = init_res(flow.label+' by genotype', n_rows=ng)
            results[flow.name+'_by_age']        = init_res(flow.label+' by age', n_rows=na, color=flow.color)

        # Create stocks
        for stock in hpd.PeopleMeta().stock_states:
            results[f'n_{stock.name}']              = init_res(stock.label, color=stock.color)
            results[f'n_{stock.name}_by_genotype']  = init_res(stock.label+' by genotype', n_rows=ng)

        # Only by-age stock result we will need is number infectious, susceptible, and with cin, for HPV and CIN prevalence/incidence calculations
        results['n_infectious_by_age']             = init_res('Number infectious by age', n_rows=na, color=stock.color)
        results['n_females_infectious_by_age']     = init_res('Number of females infectious by age', n_rows=na, color=stock.color)
        results['n_susceptible_by_age']            = init_res('Number susceptible by age', n_rows=na, color=stock.color)
        results['n_precin_by_age']                 = init_res('Number Pre-CIN by age', n_rows=na, color=stock.color)
        results['n_cin_by_age']                    = init_res('Number CIN by age', n_rows=na, color=stock.color)

        # Create incidence and prevalence results
        for var,name,color in zip(hpd.inci_keys, hpd.inci_names, hpd.inci_colors):
            results[f'{var}_incidence']             = init_res(name+' incidence', color=color)
            results[f'{var}_incidence_by_genotype'] = init_res(name+' incidence by genotype', n_rows=ng)
            results[f'{var}_incidence_by_age']      = init_res(name+' incidence by age', n_rows=na, color=color)

        # Create demographic flows
        for var, name, color in zip(hpd.dem_keys, hpd.dem_names, hpd.dem_colors):
            results[var] = init_res(name, color=color)

        # Create results by sex
        for var, name, color in zip(hpd.by_sex_keys, hpd.by_sex_colors, hpd.by_sex_colors):
            results[var] = init_res(name, color=color, n_rows=2)

        # Create ASR results using standard populations
        results['asr_cancer_incidence'] = init_res('Age-adjusted cervical cancer incidence', scale=False)
        results['asr_cancer_mortality'] = init_res('Age-adjusted cervical cancer mortality', scale=False)

        stock_colors = [i for i in set(hpd.PeopleMeta().stock_colors) if i is not None]

        # Type distributions by cytology
        for var, name in zip(hpd.type_dist_keys, hpd.type_dist_names):
            results[var+'_genotype_dist'] = init_res(name, n_rows=ng, color=stock_colors[0])

        # Vaccination results
        results['new_vaccinated'] = init_res('Newly vaccinated by genotype', n_rows=ng)
        results['new_total_vaccinated'] = init_res('Newly vaccinated')
        results['cum_vaccinated'] = init_res('Cumulative number vaccinated by genotype', n_rows=ng)
        results['cum_total_vaccinated'] = init_res('Cumulative number vaccinated')
        results['new_doses'] = init_res('New doses')
        results['cum_doses'] = init_res('Cumulative doses')

        # Therapeutic vaccine results
        results['new_txvx_doses'] = init_res('New therapeutic vaccine doses')
        results['new_tx_vaccinated'] = init_res('Newly received therapeutic vaccine')
        results['cum_txvx_doses'] = init_res('Cumulative therapeutic vaccine doses')
        results['cum_tx_vaccinated'] = init_res('Total received therapeutic vaccine')

        # Screen & treat results
        results['new_screens'] = init_res('New screens')
        results['new_screened'] = init_res('Newly screened')
        results['new_cin_treatments'] = init_res('New CIN treatments')
        results['new_cin_treated'] = init_res('Newly treated for CINs')
        results['new_cancer_treatments'] = init_res('New cancer treatments')
        results['new_cancer_treated'] = init_res('Newly treated for cancer')
        results['cum_screens'] = init_res('Cumulative screens')
        results['cum_screened'] = init_res('Cumulative number screened')
        results['cum_cin_treatments'] = init_res('Cumulative CIN treatments')
        results['cum_cin_treated'] = init_res('Cumulative number treated for CINs')
        results['cum_cancer_treatments'] = init_res('Cumulative cancer treatments')
        results['cum_cancer_treated'] = init_res('Cumulative number treated for cancer')

        # Additional cancer results
        results['detected_cancer_incidence'] = init_res('Detected cancer incidence', color='#fcba03')
        results['cancer_mortality'] = init_res('Cancer mortality')

        # Other results
        results['n_alive'] = init_res('Number alive')
        results['n_alive_by_sex'] = init_res('Number alive by sex', n_rows=2)
        results['n_alive_by_age'] = init_res('Number alive by age', n_rows=na)
        results['n_females_alive_by_age'] = init_res('Number females alive by age', n_rows=na)
        results['cdr'] = init_res('Crude death rate', scale=False)
        results['cbr'] = init_res('Crude birth rate', scale=False, color='#fcba03')
        results['hpv_prevalence'] = init_res('HPV prevalence', color=stock_colors[0])
        results['hpv_prevalence_by_genotype'] = init_res('HPV prevalence', n_rows=ng, color=stock_colors[0])
        results['hpv_prevalence_by_age'] = init_res('HPV prevalence by age', n_rows=na, color=stock_colors[0])
        results['precin_prevalence'] = init_res('Pre-CIN prevalence', color=stock_colors[0])
        results['precin_prevalence_by_genotype'] = init_res('Pre-CIN prevalence by genotype', n_rows=ng, color=stock_colors[0])
        results['precin_prevalence_by_age'] = init_res('Pre-CIN prevalence by age', n_rows=na, color=stock_colors[0])
        results['cin_prevalence'] = init_res('CIN prevalence', color=stock_colors[1])
        results['cin_prevalence_by_genotype'] = init_res('CIN prevalence by genotype', n_rows=ng, color=stock_colors[1])
        results['cin_prevalence_by_age'] = init_res('CIN prevalence by age', n_rows=na, color=stock_colors[1])
        results['female_hpv_prevalence_by_age'] = init_res('Female HPV prevalence by age', n_rows=na, color=stock_colors[3])
        results['lsil_prevalence'] = init_res('HPV/CIN1 prevalence', color=stock_colors[3])
        results['lsil_prevalence_by_age'] = init_res('HPV/CIN1 prevalence by age', n_rows=na, color=stock_colors[3])

        # Time vector
        results['year'] = self.res_yearvec
        results['t'] = self.res_tvec

        # Final items
        self.results = results
        self.results_ready = False

        return


    def init_interventions(self):
        ''' Initialize and validate the interventions '''

        # Initialization
        self.interventions = sc.autolist()

        # Translate the intervention specs into actual interventions
        for i,intervention in enumerate(self['interventions']):
            if isinstance(intervention, type) and issubclass(intervention, hpi.Intervention):
                intervention = intervention() # Convert from a class to an instance of a class
            if isinstance(intervention, hpi.Intervention):
                intervention.initialize(self)
                self.interventions += intervention
            elif callable(intervention):
                self.interventions += intervention
            else:
                errormsg = f'Intervention {intervention} does not seem to be a valid intervention: must be a function or hpv.Intervention subclass'
                raise TypeError(errormsg)

        return


    def init_people(self, popdict=None, init_states=False, reset=False, verbose=None, **kwargs):
        '''
        Create the people and the network.

        Use ``init_states=False`` for creating a fresh People object for use
        in future simulations

        Args:
            popdict         (any):  pre-generated people of various formats.
            init_states     (bool): whether to initialize states (default false when called directly)
            reset           (bool): whether to regenerate the people even if they already exist
            verbose         (int):  detail to print
            kwargs          (dict): passed to hpv.make_people()
        '''

        # Handle inputs
        if verbose is None:
            verbose = self['verbose']
        if popdict is not None:
            self.popdict = popdict
        if verbose > 0:
            resetstr= ''
            if self.people:
                resetstr = ' (resetting people)' if reset else ' (warning: not resetting sim.people)'
            print(f'Initializing sim{resetstr} with {self["n_agents"]:0n} agents')
        if self.popfile and self.popdict is None: # If there's a popdict, we initialize it
            self.load_population(init_people=False) #TODO: no method for this

        # Make the people
        self.people, total_pop = hppop.make_people(self, reset=reset, verbose=verbose, microstructure=self['network'], **kwargs)

        # Figure out the scale factors
        if self['total_pop'] is not None and total_pop is not None: # If no pop_scale has been provided, try to get it from the location
            errormsg = 'You can either define total_pop explicitly or via the location, but not both'
            raise ValueError(errormsg)
        elif total_pop is None and self['total_pop'] is not None:
            total_pop = self['total_pop']
            
        if self['pop_scale'] is None:
            if total_pop is None:
                self['pop_scale'] = 1.0
            else:
                self['pop_scale'] = total_pop/self['n_agents']
        self['ms_agent_ratio'] = int(self['ms_agent_ratio'])

        # Deal with HIV
        self.init_hiv() # Creates the hivsim object, which is stored in the sim
        self.hivsim.init_states(self.people) # Adds some states to the people

        # Finish initialization
        self.people.initialize(sim_pars=self.pars) # Fully initialize the people
        self.reset_layer_pars(force=False) # Ensure that layer keys match the loaded population
        if init_states:
            init_hpv_prev = sc.dcp(self['init_hpv_prev'])
            init_hpv_prev, age_brackets = self.validate_init_conditions(init_hpv_prev)
            self.init_states(age_brackets=age_brackets, init_hpv_prev=init_hpv_prev)

        return self

    def init_analyzers(self):
        ''' Initialize the analyzers '''

        self.analyzers = sc.autolist()

        def convert_analyzer(analyzer):
            ''' Helper function to turn strings into analyzers '''
            choices = hpa.analyzer_map.keys()
            if not analyzer in choices:
                errormsg = f'Analyzer {analyzer} not understood: choices are {choices}.'
                raise ValueError(errormsg)
            else:
                analyzer = hpa.analyzer_map[analyzer]
            return analyzer

        # Interpret analyzers
        for ai, analyzer in enumerate(self['analyzers']):
            if isinstance(analyzer, str):
                analyzer_list = sc.tolist(
                    convert_analyzer(analyzer))  # If not a list, turn it into one - for consistency of processing
                for az in analyzer_list:
                    if isinstance(az, str): az = convert_analyzer(az)  # It might still be a string
                    self.analyzers += az()  # Unpack list
            else:
                if isinstance(analyzer, type) and issubclass(analyzer, hpa.Analyzer):
                    analyzer = analyzer()  # Convert from a class to an instance of a class
                if not (isinstance(analyzer, hpa.Analyzer) or callable(analyzer)):
                    errormsg = f'Analyzer {analyzer} does not seem to be a valid analyzer: must be a function or hpv.Analyzer subclass'
                    raise TypeError(errormsg)
                self.analyzers += analyzer  # Add it in

        for analyzer in self.analyzers:
            if isinstance(analyzer, hpa.Analyzer):
                analyzer.initialize(self)

        return


    def init_immunity(self, create=True):
        ''' Initialize immunity matrices and cumulative dysplasia '''

        # Initialize immunity arrays
        hpimm.init_immunity(self, create=create)
        return


    def init_hiv(self):
        ''' Initialize states, attributes, and parameters relating to HIV '''
        if self.pars['model_hiv']:
            if self.hiv_datafile is None or self.art_datafile is None:
                raise ValueError('Must supply HIV and ART datafiles to model HIV.')
        self.hivsim = hphiv.HIVsim(self, hiv_datafile=self.hiv_datafile, art_datafile=self.art_datafile,
                                   hiv_pars=self['hiv_pars'])
        return


    def finalize_analyzers(self):
        for analyzer in self.analyzers:
            if isinstance(analyzer, hpa.Analyzer):
                analyzer.finalize(self)


    def init_states(self, age_brackets=None, init_hpv_prev=None, init_cin_prev=None, init_cancer_prev=None):
        '''
        Initialize prior immunity and seed infections
        '''

        # Shorten key variables
        ng = self['n_genotypes']

        # Assign people to age buckets
        age_inds = np.digitize(self.people.age, age_brackets)

        # Assign probabilities of having HPV to each age/sex group
        hpv_probs = np.full(len(self.people), np.nan, dtype=hpd.default_float)
        hpv_probs[self.people.f_inds] = init_hpv_prev['f'][age_inds[self.people.f_inds]]*self.pars['rel_init_prev']
        hpv_probs[self.people.m_inds] = init_hpv_prev['m'][age_inds[self.people.m_inds]]*self.pars['rel_init_prev']
        hpv_probs[~self.people.is_active] = 0 # Blank out people who are not yet sexually active

        # Get indices of people who have HPV
        hpv_inds = hpu.true(hpu.binomial_arr(hpv_probs))

        # Determine which genotype people are infected with
        if self['init_hpv_dist'] is None: # No type distribution provided, assume even split
            genotypes = np.random.randint(0, ng, len(hpv_inds))
        else:
            # Error checking
            if not sc.checktype(self['init_hpv_dist'], dict):
                errormsg = f'Please provide initial HPV type distribution as a dictionary keyed by genotype, not {self["init_hpv_dist"]}'
                raise ValueError(errormsg)
            if set(self['init_hpv_dist'].keys())!=set(self['genotype_map'].values()):
                errormsg = f'The HPV types provided in the initial HPV type distribution are not the same as the HPV types being simulated: {self["init_hpv_dist"].keys()} vs {self["genotype_map"].values()}.'
                raise ValueError(errormsg)

            type_dist = np.array(list(self['init_hpv_dist'].values()))
            genotypes = hpu.choose_w(type_dist, len(hpv_inds), unique=False)

        for g in range(ng):
            self.people.infect(inds=hpv_inds[genotypes==g], g=g, layer='seed_infection')

        return


    def step(self):
        ''' Step through time and update values '''

        # Set the time and if we have reached the end of the simulation, then do nothing
        if self.complete:
            raise AlreadyRunError('Simulation already complete (call sim.initialize() to re-run)')

        # Shorten key variables
        dt = self['dt'] # Timestep
        t = self.t
        ng = self['n_genotypes']
        condoms = self['condoms']
        eff_condoms = self['eff_condoms']
        beta = self['beta']
        gen_pars = self['genotype_pars']
        imm_kin_pars = self['imm_kin']
        mixing = self['mixing']
        layer_probs = self['layer_probs']
        cross_layer = self['cross_layer']
        acts = self['acts']
        dur_pship = self['dur_pship']
        age_act_pars = self['age_act_pars']
        trans = np.array([self['transf2m'],self['transm2f']]) # F2M first since that's the order things are done later
        year = self.yearvec[t]

        # Make HIV-related updates
        if self.pars['model_hiv']:
            self.hivsim.step(people=self.people, year=year)

        # Update demographics, states, and partnerships
        self.people.update_states_pre(t=t, year=year) # This also ages people, applies deaths, and generates new births
        people = self.people # Shorten
        people.dissolve_partnerships(t=t) # Dissolve partnerships
        tind = self.yearvec[t] - self['start']
        people.create_partnerships(tind, mixing, layer_probs, cross_layer, dur_pship, acts, age_act_pars)

        # Apply interventions
        for i,intervention in enumerate(self.interventions):
            intervention(self) # If it's a function, call it directly

        # Assign sus_imm values, i.e. the protection against infection based on prior immune history
        if self['use_waning']:
            inds = hpu.true(people.peak_imm.sum(axis=0)).astype(hpd.default_int)
            if len(inds):
                ss = people.t_imm_event[:, inds].shape
                t_since_boost = (t - people.t_imm_event[:,inds]).ravel()
                current_imm = imm_kin_pars[t_since_boost].reshape(ss) # Get people's current level of immunity
                people.nab_imm[:,inds] = current_imm*people.peak_imm[:,inds] # Set immunity relative to peak
        else:
            people.nab_imm[:] = people.peak_imm
        hpimm.check_immunity(people)

        # Shorten more variables
        gen_betas = np.array([g['rel_beta'] * beta for g in gen_pars.values()], dtype=hpd.default_float)
        sus_imm = people.sus_imm
        rel_sus = people.rel_sus

        inf = people.infectious.copy() # calculate transmission based on infectiousness at start of timestep i.e. someone infected in one layer cannot transmit the infection via a different layer in the same timestep

        # Loop over layers
        for lkey, layer in people.contacts.items():

            sus = people.susceptible.copy() # for each layer, update who's still susceptible

            # Shorten variables
            f = layer['f']
            m = layer['m']
            acts = layer['acts'] * dt
            frac_acts, whole_acts = np.modf(acts)
            whole_acts = whole_acts.astype(hpd.default_int)
            effective_condoms = hpd.default_float(condoms[lkey] * eff_condoms)

            # Compute transmissions by genotype
            for g in range(ng):

                f_source_inds = (inf[g][f] & sus[g][m]).nonzero()[0]  # get female sources where female partner is infectious with genotype and male partner is susceptible to that genotype
                m_source_inds = (inf[g][m] & sus[g][f]).nonzero()[0]  # get male sources where the male partner is infectious with genotype and the female partner is susceptible to that genotype

                foi_frac = 1 - frac_acts * gen_betas[g] * trans[:, None] * (1 - effective_condoms)  # Probability of not getting infected from any fractional acts
                foi_whole = (1 - gen_betas[g] * trans[:, None] * (1 - effective_condoms)) ** whole_acts  # Probability of not getting infected from whole acts
                foi = (1 - (foi_whole * foi_frac)).astype(hpd.default_float)

                discordant_pairs = [[f_source_inds, f[f_source_inds], m[f_source_inds], foi[0,:]],
                                    [m_source_inds, m[m_source_inds], f[m_source_inds], foi[1,:]]]

                # Compute transmissibility for each partnership
                for pship_inds, sources, targets, this_foi in discordant_pairs:
                    betas = this_foi[pship_inds] * (1. - sus_imm[g,targets]) * rel_sus[targets] # Pull out the transmissibility associated with this partnership
                    transmissions = (np.random.random(len(betas)) < betas).nonzero()[0] # Apply probabilities to determine partnerships in which transmission occurred
                    target_inds   = targets[transmissions] # Extract indices of those who got infected
                    target_inds, unique_inds = np.unique(target_inds, return_index=True)  # Due to multiple partnerships, some people will be counted twice; remove them
                    people.infect(inds=target_inds, g=g, layer=lkey)  # Infect people

        # Determine if there are any reactivated infections on this timestep
        for g in range(ng):
            latent_inds = hpu.true(people.latent[g,:])
            if len(latent_inds):
                sev_imm = people.sev_imm[g, latent_inds]
                reactivation_probs = np.full_like(latent_inds, self['hpv_reactivation'] * dt, dtype=hpd.default_float)
                reactivation_probs *= (1 - sev_imm)
                if self['model_hiv']:
                    # determine if any of these inds have HIV and adjust their probs
                    hiv_latent_inds = latent_inds[hpu.true(people.hiv[latent_inds])]
                    if len(hiv_latent_inds):
                        immune_compromise = 1 - people.art_adherence[hiv_latent_inds]
                        mod = immune_compromise * self.hivsim['hiv_pars']['rel_reactivation_prob']
                        mod[mod < 1] = 1
                        reactivation_probs[hpu.true(people.hiv[latent_inds])] *= mod
                is_reactivated = hpu.binomial_arr(reactivation_probs)
                reactivated_inds = latent_inds[is_reactivated]
                people.infect(inds=reactivated_inds, g=g, layer='reactivation')

        # Index for results
        idx = int(t / self.resfreq)

        # Update counts for this time step: flows
        for key,count in people.flows.items():
            self.results[key][idx] += count
        for key,count in people.demographic_flows.items():
            self.results[key][idx] += count
        for key,count in people.genotype_flows.items():
            flow_ind = [flow.name for flow in hpd.flows].index(key)
            if hpd.flows[flow_ind].by_genotype:
                for genotype in range(ng):
                    self.results[key+'_by_genotype'][genotype][idx] += count[genotype]
        for key,count in people.sex_flows.items():
            for sex in range(2):
                self.results[key][sex][idx] += count[sex]
        for key,count in people.age_flows.items():
            self.results[key+'_by_age'][:,idx] += count

        # Make stock updates every nth step, where n is the frequency of result output
        if t % self.resfreq == self.resfreq-1:

            # Number infectious/susceptible by age, for prevalence calculations
            f_inds = hpu.true(people['sex']==0)
            infinds = hpu.true(people['infectious'])
            f_infinds = np.intersect1d(f_inds, infinds)
            susinds = hpu.true(people['susceptible'])
            precininds = hpu.true(people['precin'])
            cininds = hpu.true(people['cin'])

            self.results['n_females_infectious_by_age'][:, idx] = np.histogram(people.age[f_infinds], bins=people.age_bin_edges, weights=people.scale[f_infinds])[0]
            self.results['n_infectious_by_age'][:, idx]  = np.histogram(people.age[infinds], bins=people.age_bin_edges, weights=people.scale[infinds])[0]
            self.results['n_susceptible_by_age'][:, idx] = np.histogram(people.age[susinds], bins=people.age_bin_edges, weights=people.scale[susinds])[0]
            self.results['n_precin_by_age'][:, idx] = np.histogram(people.age[precininds], bins=people.age_bin_edges, weights=people.scale[precininds])[0]
            self.results['n_cin_by_age'][:, idx] = np.histogram(people.age[cininds], bins=people.age_bin_edges, weights=people.scale[cininds])[0]

            # Create total stocks
            for key in self.people.meta.genotype_stock_keys:

                # Stocks by genotype
                for g in range(ng):
                    self.results[f'n_{key}_by_genotype'][g, idx] = people.count_by_genotype(key, g)

                # Total stocks
                if key not in ['susceptible']:
                    # For n_infectious etc, we get the total number where this state is true for at least one genotype
                    self.results[f'n_{key}'][idx] = people.count_any(key)
                elif key == 'susceptible':
                    # For n_total_susceptible, we get the total number of infections that could theoretically happen in the population, which can be greater than the population size
                    self.results[f'n_{key}'][idx] = people.count(key)

            # Create stocks of interventions
            for key in self.people.meta.intv_stock_keys:
                self.results[f'n_{key}'][idx] = people.count(key)

            # Update cancers and cancers by age
            cases_by_age = self.results['cancers_by_age'][:, idx]
            inds = people.alive * (self.people.sex==0) * ~people.cancerous.any(axis=0)
            vals = self.people.age[inds]
            bins = self.pars['standard_pop'][0,]
            weights = people.scale[inds]
            denom = np.histogram(vals, bins, weights=weights)[0]
            age_specific_incidence = sc.safedivide(cases_by_age, denom)*100e3
            standard_pop = self.pars['standard_pop'][1, :-1]
            self.results['asr_cancer_incidence'][idx] = np.dot(age_specific_incidence,standard_pop)

            # Save number alive
            alive_inds = hpu.true(people.alive)
            alive_female_inds = hpu.true(people.alive*people.is_female)
            self.results['n_alive'][idx] = people.scale_flows(alive_inds)
            self.results['n_alive_by_sex'][0,idx] = people.scale_flows((people.alive*people.is_female).nonzero()[0])
            self.results['n_alive_by_sex'][1,idx] = people.scale_flows((people.alive*people.is_male).nonzero()[0])
            self.results['n_alive_by_age'][:,idx] = np.histogram(people.age[alive_inds], bins=people.age_bin_edges, weights=people.scale[alive_inds])[0]
            self.results['n_females_alive_by_age'][:,idx] = np.histogram(people.age[alive_female_inds], bins=people.age_bin_edges, weights=people.scale[alive_female_inds])[0]

        # Apply analyzers
        for i,analyzer in enumerate(self.analyzers):
            analyzer(self)

        # Tidy up
        self.t += 1
        if self.t == self.npts:
            self.complete = True

        return


    def run(self, do_plot=False, until=None, restore_pars=True, reset_seed=True, verbose=None):
        ''' Run the model once '''
        # Initialization steps -- start the timer, initialize the sim and the seed, and check that the sim hasn't been run
        T = sc.timer()

        if not self.initialized:
            self.initialize()
            self._orig_pars = sc.dcp(self.pars) # Create a copy of the parameters, to restore after the run, in case they are dynamically modified

        if verbose is None:
            verbose = self['verbose']

        if reset_seed:
            # Reset the RNG. The primary use case (and why it defaults to True) is to ensure that
            #
            # >>> sim0.initialize()
            # >>> sim0.run()
            # >>> sim1.initialize()
            # >>> sim1.run()
            #
            # produces the same output as
            #
            # >>> sim0.initialize()
            # >>> sim1.initialize()
            # >>> sim0.run()
            # >>> sim1.run()
            #
            # The seed is offset by 1 to avoid drawing the same random numbers as those used for population generation, otherwise
            # the first set of random numbers in the model (e.g., deaths) will be correlated with the first set of random numbers
            # drawn in population generation (e.g., sex)
            hpu.set_seed(self['rand_seed']+1)

        # Check for AlreadyRun errors
        errormsg = None
        until = self.npts if until is None else self.get_t(until)
        if until > self.npts:
            errormsg = f'Requested to run until t={until} but the simulation end is t={self.npts}'
        if self.t >= until: # NB. At the start, self.t is None so this check must occur after initialization
            errormsg = f'Simulation is currently at t={self.t}, requested to run until t={until} which has already been reached'
        if self.complete:
            errormsg = 'Simulation is already complete (call sim.initialize() to re-run)'
        if self.people.t not in [self.t, self.t-1]: # Depending on how the sim stopped, either of these states are possible
            errormsg = f'The simulation has been run independently from the people (t={self.t}, people.t={self.people.t}): if this is intentional, manually set sim.people.t = sim.t. Remember to save the people object before running the sim.'
        if errormsg:
            raise AlreadyRunError(errormsg)

        # Main simulation loop
        while self.t < until:

            # Check if we were asked to stop
            elapsed = T.toc(output=True)
            if self['timelimit'] and elapsed > self['timelimit']:
                sc.printv(f"Time limit ({self['timelimit']} s) exceeded; call sim.finalize() to compute results if desired", 1, verbose)
                return
            elif self['stopping_func'] and self['stopping_func'](self):
                sc.printv("Stopping function terminated the simulation; call sim.finalize() to compute results if desired", 1, verbose)
                return

            # Print progress
            if verbose:
                simlabel = f'"{self.label}": ' if self.label else ''
                string = f'  Running {simlabel}{self.yearvec[self.t]:0.1f} ({self.t:2.0f}/{self.npts}) ({elapsed:0.2f} s) '
                if verbose >= 2:
                    sc.heading(string)
                elif verbose>0:
                    if not (self.t % int(1.0/verbose)):
                        sc.progressbar(self.t+1, self.npts, label=string, length=20, newline=True)

            # Do the heavy lifting -- actually run the model!
            self.step()

        # If simulation reached the end, finalize the results
        if self.complete:
            self.finalize(verbose=verbose, restore_pars=restore_pars)
            sc.printv(f'Run finished after {elapsed:0.2f} s.\n', 1, verbose)

        return self


    def finalize(self, verbose=None, restore_pars=True):
        ''' Compute final results '''

        if self.results_ready:
            # Because the results are rescaled in-place, finalizing the sim cannot be run more than once or
            # otherwise the scale factor will be applied multiple times
            raise AlreadyRunError('Simulation has already been finalized')

        # Finalize analyzers and interventions
        self.finalize_analyzers()
        # self.finalize_interventions() #TODO: why is this commented out?

        if self['model_hiv']:
            self.hivsim.finalize(self)

        # Final settings
        self.results_ready = True # Set this first so self.summary() knows to print the results
        self.t -= 1 # During the run, this keeps track of the next step; restore this be the final day of the sim

        # Perform calculations on results
        self.compute_results(verbose=verbose) # Calculate the rest of the results
        self.results = sc.objdict(self.results) # Convert results to a odicts/objdict to allow e.g. sim.results.diagnoses

        # Optionally print summary output
        if verbose: # Verbose is any non-zero value
            if verbose>0: # Verbose is any positive number
                self.summarize() # Print medium-length summary of the sim
            else:
                self.brief() # Print brief summary of the sim

        return


    def compute_results(self, verbose=None):
        ''' Perform final calculations on the results '''
        self.compute_states()
        self.compute_summary()
        return


    def compute_states(self):
        '''
        Compute prevalence, incidence, and other states.
        '''
        res = self.results

        # Compute HPV incidence and prevalence
        def safedivide(num,denom):
            ''' Define a variation on sc.safedivide that respects shape of numerator '''
            answer = np.zeros_like(num)
            fill_inds = (denom!=0).nonzero()
            if len(num.shape)==len(denom.shape):
                answer[fill_inds] = num[fill_inds] / denom[fill_inds]
            else:
                answer[:, fill_inds] = num[:, fill_inds] / denom[fill_inds]
            return answer
        ng = self.pars['n_genotypes']
        self.results['hpv_incidence'][:]                = safedivide(res['infections'][:], ng*res['n_susceptible'][:])
        self.results['hpv_incidence_by_genotype'][:]    = safedivide(res['infections_by_genotype'][:], res['n_susceptible_by_genotype'][:])
        self.results['hpv_incidence_by_age'][:]         = safedivide(res['infections_by_age'][:], res['n_susceptible_by_age'][:])
        self.results['hpv_prevalence'][:]               = safedivide(res['n_infectious'][:], ng*res['n_alive'][:])
        self.results['hpv_prevalence_by_genotype'][:]   = safedivide(res['n_infectious_by_genotype'][:], res['n_alive'][:])
        self.results['hpv_prevalence_by_age'][:]        = safedivide(res['n_infectious_by_age'][:], res['n_alive_by_age'][:])

        alive_females = res['n_alive_by_sex'][0,:]

        self.results['female_hpv_prevalence_by_age'][:] = safedivide((res['n_females_infectious_by_age'][:]),
                                                                     res['n_females_alive_by_age'][:])

        self.results['precin_prevalence'][:] = safedivide(res['n_precin'][:], ng * alive_females)
        self.results['precin_prevalence_by_genotype'][:] = safedivide(res['n_precin_by_genotype'][:], alive_females)
        self.results['precin_prevalence_by_age'][:] = safedivide(res['n_precin_by_age'][:],
                                                               res['n_females_alive_by_age'][:])
        self.results['cin_prevalence'][:] = safedivide(res['n_cin'][:], ng*alive_females)
        self.results['cin_prevalence_by_genotype'][:] = safedivide(res['n_cin_by_genotype'][:], alive_females)
        self.results['cin_prevalence_by_age'][:] = safedivide(res['n_cin_by_age'][:],
                                                               res['n_females_alive_by_age'][:])

<<<<<<< HEAD
        # self.results['lsil_prevalence_by_age'][:] = safedivide((res['n_precin_by_age'][:]+res['n_cin1_by_age'][:]),
        #                                                        res['n_females_alive_by_age'][:])
=======
>>>>>>> edebb72b
        # Compute cancer incidence.
        at_risk_females = alive_females - res['n_cancerous'][:]
        scale_factor = 1e5  # Cancer incidence are displayed as rates per 100k women
        demoninator = at_risk_females / scale_factor
        self.results['cancer_incidence'][:]             = res['cancers'][:] / demoninator
        self.results['cancer_incidence_by_genotype'][:] = res['cancers_by_genotype'][:] / demoninator
        self.results['cancer_incidence_by_age'][:]      = safedivide(res['cancers_by_age'][:], res['n_females_alive_by_age'][:]/scale_factor)

        # Compute cancer mortality. Denominator is all women alive
        denominator = alive_females/scale_factor
        self.results['cancer_mortality'][:]         = res['cancer_deaths'][:]/denominator

        # Compute HPV type distribution by cytology
        for which in hpd.type_dist_keys:
            by_type = res[f'n_{which}_by_genotype'][:]
            totals = by_type.sum(axis=0)
            inds_to_fill = totals > 0
            res[which + '_genotype_dist'][:, inds_to_fill] = by_type[:, inds_to_fill] / totals[inds_to_fill]

        # Demographic results
        self.results['cdr'][:]  = self.results['other_deaths'][:] / (self.results['n_alive'][:])
        self.results['cbr'][:]  = self.results['births'][:] / (self.results['n_alive'][:])

        # Vaccination results
        self.results['cum_vaccinated'][:] = np.cumsum(self.results['new_vaccinated'][:], axis=0)
        self.results['cum_total_vaccinated'][:] = np.cumsum(self.results['new_total_vaccinated'][:])
        self.results['cum_doses'][:] = np.cumsum(self.results['new_doses'][:])

        # Therapeutic vaccination results
        self.results['cum_tx_vaccinated'][:] = np.cumsum(self.results['new_tx_vaccinated'][:], axis=0)
        self.results['cum_txvx_doses'][:] = np.cumsum(self.results['new_txvx_doses'][:])

        # Screen & treat results
        self.results['cum_screens'][:] = np.cumsum(self.results['new_screens'][:], axis=0)
        self.results['cum_screened'][:] = np.cumsum(self.results['new_screened'][:], axis=0)
        self.results['cum_cin_treatments'][:] = np.cumsum(self.results['new_cin_treatments'][:], axis=0)
        self.results['cum_cin_treated'][:] = np.cumsum(self.results['new_cin_treated'][:], axis=0)
        self.results['cum_cancer_treatments'][:] = np.cumsum(self.results['new_cancer_treatments'][:], axis=0)
        self.results['cum_cancer_treated'][:] = np.cumsum(self.results['new_cancer_treatments'][:], axis=0)

        return
    
    
    def compute_age_mean(self, reskey, t=None):
        if t is None:
            t = -1
        assert 'by_age' in reskey, 'This method can only be used for age results'
        res = self.results[reskey][:,t]
        edges = self['age_bin_edges']
        mean_edges = edges[:-1] + np.diff(edges)/2
        age_mean = ((res/res.sum())*mean_edges).sum()
        return age_mean
        

    def compute_summary(self, t=None, update=True, output=False, full=False, require_run=False):
        '''
        Compute the summary dict and string for the sim. Used internally; see
        sim.summarize() for the user version.

        Args:
            t (int/str): day or date to compute summary for (by default, the last point)
            update (bool): whether to update the stored sim.summary
            output (bool): whether to return the summary
            require_run (bool): whether to raise an exception if simulations have not been run yet
        '''
        if t is None:
            t = -1

        # Compute the summary
        if require_run and not self.results_ready:
            errormsg = 'Simulation not yet run'
            raise RuntimeError(errormsg)

        s = sc.odict()
        s['total HPV infections'] = self.results['infections'].sum()
        s['total cancers'] = self.results['cancers'].sum()
        s['total cancer deaths'] = self.results['cancer_deaths'].sum()
        s['mean HPV prevalence (%)'] = self.results['hpv_prevalence'].mean()*100
        s['mean cancer incidence (per 100k)'] = self.results['cancer_incidence'].mean()
        s['mean age of infection (years)'] = self.compute_age_mean('infections_by_age', t=t)
        s['mean age of cancer (years)'] = self.compute_age_mean('cancers_by_age', t=t)
        
        summary = sc.objdict()
        for key in self.result_keys('total'):
            summary[key] = self.results[key][t]

        # Update the stored state
        if update:
            self.short_summary = s
            self.summary = summary

        # Optionally return
        if output:
            if full:
                return summary
            else:
                return s
        else:
            return


    def summarize(self, full=False, t=None, sep=None, output=False):
        '''
        Print a medium-length summary of the simulation, drawing from the last time
        point in the simulation by default. Called by default at the end of a sim run.
        point in the simulation by default. Called by default at the end of a sim run.
        See also sim.disp() (detailed output) and sim.brief() (short output).

        Args:
            full   (bool):    whether or not to print all results (by default, only cumulative)
            t      (int/str): day or date to compute summary for (by default, the last point)
            sep    (str):     thousands separator (default ',')
            output (bool):    whether to return the summary instead of printing it

        **Examples**::

            sim = hpv.Sim(label='Example sim', verbose=0) # Set to run silently
            sim.run() # Run the sim
            sim.summarize() # Print medium-length summary of the sim
            sim.summarize(t=24, full=True) # Print a "slice" of all sim results on day 24
        '''
        # Compute the summary
        summary = self.compute_summary(t=t, update=False, output=True)

        # Construct the output string
        if sep is None: sep = hpo.sep # Default separator
        labelstr = f' "{self.label}"' if self.label else ''
        string = f'Simulation{labelstr} summary:\n'
        for label,val in summary.items():
            if 'total' in label:
                printval = f'   {val:13,.0f} '
            elif 'mean' in label:
                printval = f'   {val:13,.2f} '
            else:
                raise NotImplementedError
            string += printval + label + '\n'

        # Print or return string
        if not output:
            print(string)
        else:
            return string


    def plot(self, *args, **kwargs):
        '''
        Plot the outputs of the model
        '''
        fig = hpplt.plot_sim(sim=self, *args, **kwargs)
        return fig


    def compute_fit(self):
        '''
        Compute fit between model and data.
        '''
        return self.fit


class AlreadyRunError(RuntimeError):
    '''
    This error is raised if a simulation is run in such a way that no timesteps
    will be taken. This error is a distinct type so that it can be safely caught
    and ignored if required, but it is anticipated that most of the time, calling
    :py:func:`Sim.run` and not taking any timesteps, would be an inadvertent error.
    '''
    pass


def diff_sims(sim1, sim2, skip_key_diffs=False, skip=None, full=False, output=False, die=False):
    '''
    Compute the difference of the summaries of two simulations, and print any
    values which differ.

    Args:
        sim1 (sim/dict): either a simulation object or the sim.summary dictionary
        sim2 (sim/dict): ditto
        skip_key_diffs (bool): whether to skip keys that don't match between sims
        skip (list): a list of values to skip
        full (bool): whether to use the full summary (else, brief)
        output (bool): whether to return the output as a string (otherwise print)
        die (bool): whether to raise an exception if the sims don't match
        require_run (bool): require that the simulations have been run

    **Example**::

        s1 = hpv.Sim(rand_seed=1).run()
        s2 = hpv.Sim(rand_seed=2).run()
        hpv.diff_sims(s1, s2)
    '''

    if isinstance(sim1, Sim):
        sim1 = sim1.compute_summary(update=False, output=True, require_run=True, full=full)
    if isinstance(sim2, Sim):
        sim2 = sim2.compute_summary(update=False, output=True, require_run=True, full=full)
    for sim in [sim1, sim2]:
        if not isinstance(sim, dict): # pragma: no cover
            errormsg = f'Cannot compare object of type {type(sim)}, must be a sim or a sim.summary dict'
            raise TypeError(errormsg)

    # Compare keys
    keymatchmsg = ''
    sim1_keys = set(sim1.keys())
    sim2_keys = set(sim2.keys())
    if sim1_keys != sim2_keys and not skip_key_diffs: # pragma: no cover
        keymatchmsg = "Keys don't match!\n"
        missing = list(sim1_keys - sim2_keys)
        extra   = list(sim2_keys - sim1_keys)
        if missing:
            keymatchmsg += f'  Missing sim1 keys: {missing}\ns'
        if extra:
            keymatchmsg += f'  Extra sim2 keys: {extra}\n'

    # Compare values
    valmatchmsg = ''
    mismatches = {}
    skip = sc.tolist(skip)
    for key in sim2.keys(): # To ensure order
        if key in sim1_keys and key not in skip: # If a key is missing, don't count it as a mismatch
            sim1_val = sim1[key] if key in sim1 else 'not present'
            sim2_val = sim2[key] if key in sim2 else 'not present'
            if not np.isclose(sim1_val, sim2_val, equal_nan=True):
                mismatches[key] = {'sim1': sim1_val, 'sim2': sim2_val}

    if len(mismatches):
        valmatchmsg = '\nThe following values differ between the two simulations:\n'
        df = pd.DataFrame.from_dict(mismatches).transpose()
        diff   = []
        ratio  = []
        change = []
        small_change = 1e-3 # Define a small change, e.g. a rounding error
        for mdict in mismatches.values():
            old = mdict['sim1']
            new = mdict['sim2']
            numeric = sc.isnumber(sim1_val) and sc.isnumber(sim2_val)
            if numeric and old>0:
                this_diff  = new - old
                this_ratio = new/old
                abs_ratio  = max(this_ratio, 1.0/this_ratio)

                # Set the character to use
                if abs_ratio<small_change:
                    change_char = '≈'
                elif new > old:
                    change_char = '↑'
                elif new < old:
                    change_char = '↓'
                else:
                    errormsg = f'Could not determine relationship between sim1={old} and sim2={new}'
                    raise ValueError(errormsg)

                # Set how many repeats it should have
                repeats = 1
                if abs_ratio >= 1.1:
                    repeats = 2
                if abs_ratio >= 2:
                    repeats = 3
                if abs_ratio >= 10:
                    repeats = 4

                this_change = change_char*repeats
            else: # pragma: no cover
                this_diff   = np.nan
                this_ratio  = np.nan
                this_change = 'N/A'

            diff.append(this_diff)
            ratio.append(this_ratio)
            change.append(this_change)

        df['diff'] = diff
        df['ratio'] = ratio
        for col in ['sim1', 'sim2', 'diff', 'ratio']:
            df[col] = df[col].round(decimals=3)
        df['change'] = change
        valmatchmsg += str(df)

    # Raise an error if mismatches were found
    mismatchmsg = keymatchmsg + valmatchmsg
    if mismatchmsg: # pragma: no cover
        if die:
            raise ValueError(mismatchmsg)
        elif output:
            return mismatchmsg
        else:
            print(mismatchmsg)
    else:
        if not output:
            print('Sims match')
    return<|MERGE_RESOLUTION|>--- conflicted
+++ resolved
@@ -1081,11 +1081,6 @@
         self.results['cin_prevalence_by_age'][:] = safedivide(res['n_cin_by_age'][:],
                                                                res['n_females_alive_by_age'][:])
 
-<<<<<<< HEAD
-        # self.results['lsil_prevalence_by_age'][:] = safedivide((res['n_precin_by_age'][:]+res['n_cin1_by_age'][:]),
-        #                                                        res['n_females_alive_by_age'][:])
-=======
->>>>>>> edebb72b
         # Compute cancer incidence.
         at_risk_females = alive_females - res['n_cancerous'][:]
         scale_factor = 1e5  # Cancer incidence are displayed as rates per 100k women
