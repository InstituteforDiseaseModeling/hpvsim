{
  "time": {
<<<<<<< HEAD
    "initialize": 0.015,
    "run": 2.82
=======
    "initialize": 0.012,
    "run": 1.559
>>>>>>> 055967cf
  },
  "parameters": {
    "n_agents": 10000,
    "n_genotypes": 2,
    "n_years": 40,
    "n_interventions": 7,
    "n_analyzers": 0
  },
<<<<<<< HEAD
  "cpu_performance": 0.26853216891499226
=======
  "cpu_performance": 0.5159216039355571
>>>>>>> 055967cf
}<|MERGE_RESOLUTION|>--- conflicted
+++ resolved
@@ -1,12 +1,7 @@
 {
   "time": {
-<<<<<<< HEAD
-    "initialize": 0.015,
-    "run": 2.82
-=======
     "initialize": 0.012,
     "run": 1.559
->>>>>>> 055967cf
   },
   "parameters": {
     "n_agents": 10000,
@@ -15,9 +10,5 @@
     "n_interventions": 7,
     "n_analyzers": 0
   },
-<<<<<<< HEAD
-  "cpu_performance": 0.26853216891499226
-=======
   "cpu_performance": 0.5159216039355571
->>>>>>> 055967cf
 }