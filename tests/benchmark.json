--- conflicted
+++ resolved
@@ -1,21 +1,12 @@
 {
   "time": {
-<<<<<<< HEAD
     "initialize": 0.021,
     "run": 2.614
-=======
-    "initialize": 0.013,
-    "run": 1.699
->>>>>>> 08e0375d
   },
   "parameters": {
     "n_agents": 20000,
     "n_genotypes": 2,
     "n_years": 40
   },
-<<<<<<< HEAD
   "cpu_performance": 1.050124411263472
-=======
-  "cpu_performance": 0.3445687577483614
->>>>>>> 08e0375d
 }