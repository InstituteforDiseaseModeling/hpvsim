--- conflicted
+++ resolved
@@ -128,7 +128,7 @@
     locations = ['kenya', 'tanzania']
     age_pyramids = []
     age_results = []
-    pars = dict(n_agents=10e3, start=2000, n_years=30, dt=0.5)
+    pars = dict(n_agents=5e3, start=2000, n_years=30, dt=0.5)
 
     for location in locations:
 
@@ -167,7 +167,7 @@
     # reduced_analyzer = hpv.age_pyramid.reduce(age_pyramids)
     reduced_analyzer = hpv.age_results.reduce(age_results)
 
-    return reduced_analyzer, sim
+    return sim, reduced_analyzer
 
 
 
@@ -177,19 +177,10 @@
 
     T = sc.tic()
 
-<<<<<<< HEAD
-    # people      = test_snapshot()
-    # sim0, a0    = test_age_pyramids()
-    # sim1, a1    = test_age_results()
-    # sim2, calib = test_calibration()
-    reduced_analyzer, sim = test_reduce_analyzers()
-
-
-=======
     people      = test_snapshot()
     sim0, a0    = test_age_pyramids()
     sim1, a1    = test_age_results()
->>>>>>> 830da865
+    sim2, a2    = test_reduce_analyzers()
 
     sc.toc(T)
     print('Done.')