"""
Plot implied natural history.
"""
import hpvsim as hpv
import hpvsim.parameters as hppar
import hpvsim.utils as hpu
import pylab as pl
import pandas as pd
from scipy.stats import lognorm, norm
import numpy as np
import sciris as sc
import seaborn as sns
import math


# %% Functions


class cum_dist(hpv.Analyzer):
    '''
    Determine distribution of time to clearance, persistence, pre-cancer and cancer
    '''

    def __init__(self, start_year=None, **kwargs):
        super().__init__(**kwargs)
        self.start_year = start_year

    def initialize(self, sim):
        super().initialize(sim)
        if self.start_year is None:
            self.start_year = sim['start']
        self.dur_to_clearance = []
        self.dur_to_cin = []
        self.dur_to_cancer = []
        self.total_infections = 0


    def apply(self, sim):
        if sim.yearvec[sim.t] >= self.start_year:
            inf_genotypes, inf_inds = (sim.people.date_exposed == sim.t).nonzero()
            self.total_infections += len(inf_inds)
            if len(inf_inds):
                infs_that_progress_bools = hpv.utils.defined(sim.people.date_cin[inf_genotypes, inf_inds])
                infs_that_progress_inds = hpv.utils.idefined(sim.people.date_cin[inf_genotypes, inf_inds], inf_inds)
                infs_to_cancer_bools = hpv.utils.defined(sim.people.date_cancerous[inf_genotypes, inf_inds])
                infs_to_cancer_inds = hpv.utils.idefined(sim.people.date_cancerous[inf_genotypes, inf_inds], inf_inds)
                infs_that_clear_bools = hpv.utils.defined(sim.people.date_clearance[inf_genotypes, inf_inds])
                infs_that_clear_inds = hpv.utils.idefined(sim.people.date_clearance[inf_genotypes, inf_inds], inf_inds)

                dur_to_clearance = (sim.people.date_clearance[inf_genotypes[infs_that_clear_bools], infs_that_clear_inds] - sim.t)*sim['dt']
                dur_to_cin = (sim.people.date_cin[inf_genotypes[infs_that_progress_bools], infs_that_progress_inds] - sim.t)*sim['dt']
                dur_to_cancer = (sim.people.date_cancerous[inf_genotypes[infs_to_cancer_bools], infs_to_cancer_inds] - sim.t)*sim['dt']

                self.dur_to_clearance += dur_to_clearance.tolist()
                self.dur_to_cin += dur_to_cin.tolist()
                self.dur_to_cancer += dur_to_cancer.tolist()


class outcomes_by_year(hpv.Analyzer):
    def __init__(self, start_year=None, **kwargs):
        super().__init__(**kwargs)
        self.start_year = start_year
        self.interval = 1
        self.durations = np.arange(0,31, self.interval)
        result_keys = ['cleared', 'persisted', 'progressed', 'cancer', 'dead', 'total']
        self.results = {rkey: np.zeros_like(self.durations) for rkey in result_keys}

    def initialize(self, sim):
        super().initialize(sim)
        if self.start_year is None:
            self.start_year = sim['start']

    def apply(self, sim):
        if sim.yearvec[sim.t] == self.start_year:
<<<<<<< HEAD
            idx = ((sim.people.date_exposed == sim.t) & (sim.people.sex==0)).nonzero()  # Get people exposed on this step
            # import traceback
            # traceback.print_exc()
            # import pdb
            # pdb.set_trace()

=======
            idx = ((sim.people.date_exposed == sim.t) & (sim.people.sex==0) & (sim.people.n_infections==1)).nonzero()  # Get people exposed on this step
>>>>>>> 57a81279
            inf_inds = idx[-1]
            if len(inf_inds):
                scale = sim.people.scale[inf_inds]
                time_to_clear = (sim.people.date_clearance[idx] - sim.t)*sim['dt']
                time_to_cancer = (sim.people.date_cancerous[idx] - sim.t)*sim['dt']
                time_to_cin = (sim.people.date_cin[idx] - sim.t)*sim['dt']

                # Count deaths. Note that there might be more people with a defined
                # cancer death date than with a defined cancer date because this is
                # counting all death, not just deaths resulting from infections on this
                # time step.
                time_to_cancer_death = (sim.people.date_dead_cancer[inf_inds] - sim.t)*sim['dt']
                time_to_other_death = (sim.people.date_dead_other[inf_inds] - sim.t)*sim['dt']

                for idd, dd in enumerate(self.durations):

                    dead = (time_to_cancer_death <= (dd+self.interval)) | (time_to_other_death <= (dd+self.interval))
                    cleared = ~dead & (time_to_clear <= (dd+self.interval))
                    persisted = ~dead & ~cleared & ~(time_to_cin <= (dd+self.interval)) # Haven't yet cleared or progressed
                    progressed = ~dead & ~cleared & (time_to_cin <= (dd+self.interval)) & ((time_to_clear>(dd+self.interval)) | (time_to_cancer > (dd+self.interval)))  # USing the ~ means that we also count nans
                    cancer = ~dead & (time_to_cancer <= (dd+self.interval))

                    dead_inds = hpv.true(dead)
                    cleared_inds = hpv.true(cleared)
                    persisted_inds = hpv.true(persisted)
                    progressed_inds = hpv.true(progressed)
                    cancer_inds = hpv.true(cancer)
                    derived_total = len(cleared_inds) + len(persisted_inds) + len(progressed_inds) + len(cancer_inds) + len(dead_inds)

                    if derived_total != len(inf_inds):
                        errormsg = "Something is wrong!"
                        raise ValueError(errormsg)
                    scaled_total = scale.sum()
                    self.results['cleared'][idd] += scale[cleared_inds].sum()#len(hpv.true(cleared))
                    self.results['persisted'][idd] += scale[persisted_inds].sum()#len(hpv.true(persisted_no_progression))
                    self.results['progressed'][idd] += scale[progressed_inds].sum()#len(hpv.true(persisted_with_progression))
                    self.results['cancer'][idd] += scale[cancer_inds].sum()#len(hpv.true(cancer))
                    self.results['dead'][idd] += scale[dead_inds].sum()#len(hpv.true(dead))
                    self.results['total'][idd] += scaled_total#derived_total

class outcomes_by_year_v2(hpv.Analyzer):
    def __init__(self, start_year=None, **kwargs):
        super().__init__(**kwargs)
        self.start_year = start_year
        self.interval = 1
        self.inf_durations = np.arange(0, 11, self.interval)
        self.cin_durations = np.arange(0,31, self.interval)
        result_keys = ['cleared', 'persisted', 'progressed', 'dead', 'total']
        self.inf_results = {rkey: np.zeros_like(self.inf_durations) for rkey in result_keys}
        self.cin_results = {rkey: np.zeros_like(self.cin_durations) for rkey in result_keys}

    def initialize(self, sim):
        super().initialize(sim)
        if self.start_year is None:
            self.start_year = sim['start']

    def apply(self, sim):
        if sim.yearvec[sim.t] == self.start_year:
            idx = ((sim.people.date_exposed == sim.t) & (sim.people.sex==0) & (sim.people.n_infections==1)).nonzero()  # Get people exposed on this step
            inf_inds = idx[-1]
            if len(inf_inds):
                scale = sim.people.scale[inf_inds]
                time_to_clear = (sim.people.date_clearance[idx] - sim.t)*sim['dt']
                time_to_cancer = (sim.people.date_cancerous[idx] - sim.t)*sim['dt']
                time_to_cin = (sim.people.date_cin[idx] - sim.t)*sim['dt']

                # Count deaths. Note that there might be more people with a defined
                # cancer death date than with a defined cancer date because this is
                # counting all death, not just deaths resulting from infections on this
                # time step.
                time_to_cancer_death = (sim.people.date_dead_cancer[inf_inds] - sim.t)*sim['dt']
                time_to_other_death = (sim.people.date_dead_other[inf_inds] - sim.t)*sim['dt']

                for idd, dd in enumerate(self.inf_durations):

                    dead = (time_to_cancer_death <= (dd+self.interval)) | (time_to_other_death <= (dd+self.interval))
                    cleared = ~dead & (time_to_clear <= (dd+self.interval))
                    persisted = ~dead & ~cleared & ~(time_to_cin <= (dd+self.interval)) # Haven't yet cleared or progressed
                    progressed = ~dead & ~cleared & ((time_to_cin <= (dd+self.interval)) | (time_to_cancer <= (dd+self.interval)))  # USing the ~ means that we also count nans

                    dead_inds = hpv.true(dead)
                    cleared_inds = hpv.true(cleared)
                    persisted_inds = hpv.true(persisted)
                    progressed_inds = hpv.true(progressed)
                    scaled_total = scale.sum()
                    self.inf_results['cleared'][idd] += scale[cleared_inds].sum()#len(hpv.true(cleared))
                    self.inf_results['persisted'][idd] += scale[persisted_inds].sum()#len(hpv.true(persisted_no_progression))
                    self.inf_results['progressed'][idd] += scale[progressed_inds].sum()#len(hpv.true(persisted_with_progression))
                    self.inf_results['dead'][idd] += scale[dead_inds].sum()#len(hpv.true(dead))
                    self.inf_results['total'][idd] += scaled_total#derived_total

            idx = ((sim.people.date_cin == sim.t) & (sim.people.sex == 0) & (sim.people.n_infections == 1)).nonzero()  # Get people progressing to CIN on this step
            cin_inds = idx[-1]

            if len(cin_inds):
                scale = sim.people.scale[cin_inds]
                time_to_clear = (sim.people.date_clearance[idx] - sim.t)*sim['dt']
                time_to_cancer = (sim.people.date_cancerous[idx] - sim.t)*sim['dt']

                # Count deaths. Note that there might be more people with a defined
                # cancer death date than with a defined cancer date because this is
                # counting all death, not just deaths resulting from infections on this
                # time step.
                time_to_cancer_death = (sim.people.date_dead_cancer[cin_inds] - sim.t)*sim['dt']
                time_to_other_death = (sim.people.date_dead_other[cin_inds] - sim.t)*sim['dt']


                for idd, dd in enumerate(self.cin_durations):

                    dead = (time_to_cancer_death <= (dd + self.interval)) | (time_to_other_death <= (dd + self.interval))
                    cleared = ~dead & (time_to_clear <= (dd + self.interval))
                    persisted = ~dead & ~cleared & (time_to_cancer > (dd + self.interval)) | (time_to_clear > (dd + self.interval)) # Haven't yet cleared or progressed
                    cancer = ~dead & (time_to_cancer <= (dd + self.interval))

                    dead_inds = hpv.true(dead)
                    cleared_inds = hpv.true(cleared)
                    persisted_inds = hpv.true(persisted)
                    cancer_inds = hpv.true(cancer)
                    derived_total = len(dead_inds) + len(cleared_inds) + len(persisted_inds) + len(cancer_inds)

                    scaled_total = scale.sum()
                    self.cin_results['cleared'][idd] += len(cleared_inds)#scale[cleared_inds].sum()  # len(hpv.true(cleared))
                    self.cin_results['persisted'][idd] += len(persisted_inds)#scale[persisted_inds].sum()  # len(hpv.true(persisted_no_progression))
                    self.cin_results['progressed'][idd] += len(cancer_inds)#scale[cancer_inds].sum()  # len(hpv.true(persisted_with_progression))
                    self.cin_results['dead'][idd] += len(dead_inds)#scale[dead_inds].sum()  # len(hpv.true(dead))
                    self.cin_results['total'][idd] += derived_total#scaled_total  # derived_total

class dwelltime_by_genotype(hpv.Analyzer):
    '''
    Determine the age at which people with cervical cancer were causally infected and
    time spent between infection and cancer.
    '''

    def __init__(self, start_year=None, **kwargs):
        super().__init__(**kwargs)
        self.start_year = start_year
        self.years = None

    def initialize(self, sim):
        super().initialize(sim)
        self.years = sim.yearvec
        if self.start_year is None:
            self.start_year = sim['start']
        self.age_causal = dict()
        self.age_cancer = dict()
        self.dwelltime = dict()
        self.median_age_causal = dict()
        for gtype in range(sim['n_genotypes']):
            self.age_causal[gtype] = []
            self.age_cancer[gtype] = []
        for state in ['precin', 'cin', 'total']:
            self.dwelltime[state] = dict()
            for gtype in range(sim['n_genotypes']):
                self.dwelltime[state][gtype] = []

    def apply(self, sim):
        if sim.yearvec[sim.t] >= self.start_year:
            cancer_genotypes, cancer_inds = (sim.people.date_cancerous == sim.t).nonzero()
            if len(cancer_inds):
                current_age = sim.people.age[cancer_inds]
                date_exposed = sim.people.date_exposed[cancer_genotypes, cancer_inds]
                dur_precin = sim.people.dur_precin[cancer_genotypes, cancer_inds]
                dur_cin = sim.people.dur_cin[cancer_genotypes, cancer_inds]
                total_time = (sim.t - date_exposed) * sim['dt']
                for gtype in range(sim['n_genotypes']):
                    gtype_inds = hpv.true(cancer_genotypes == gtype)
                    self.dwelltime['precin'][gtype] += dur_precin[gtype_inds].tolist()
                    self.dwelltime['cin'][gtype] += dur_cin[gtype_inds].tolist()
                    self.dwelltime['total'][gtype] += total_time[gtype_inds].tolist()
                    self.age_causal[gtype] += (current_age[gtype_inds] - total_time[gtype_inds]).tolist()
                    self.age_cancer[gtype] += (current_age[gtype_inds]).tolist()
        return

    def finalize(self, sim=None):
        ''' Convert things to arrays '''
        for gtype in range(sim['n_genotypes']):
            self.median_age_causal[gtype] = np.quantile(self.age_causal[gtype], 0.5)


def set_font(size=None):
    ''' Set a custom font '''
    sc.options(fontsize=size)
    return

def lognorm_params(par1, par2):
    """
    Given the mean and std. dev. of the log-normal distribution, this function
    returns the shape and scale parameters for scipy's parameterization of the
    distribution.
    """
    mean = np.log(par1 ** 2 / np.sqrt(par2 ** 2 + par1 ** 2))  # Computes the mean of the underlying normal distribution
    sigma = np.sqrt(np.log(par2 ** 2 / par1 ** 2 + 1))  # Computes sigma for the underlying normal distribution

    scale = np.exp(mean)
    shape = sigma
    return shape, scale

def plot_nh(sim=None):

    inf_res = sim.analyzers[1].inf_results
    inf_years = sim.analyzers[1].inf_durations

    cin_res = sim.analyzers[1].cin_results
    cin_years = sim.analyzers[1].cin_durations

    df_inf = pd.DataFrame()
    df_inf['years'] = inf_years
    df_inf['prob_clearance'] = (inf_res['cleared'])/(inf_res['total']) * 100
    df_inf['prob_persist'] = (inf_res['persisted'])/(inf_res['total']) * 100
    df_inf['prob_progressed'] = (inf_res['progressed'])/(inf_res['total']) * 100
    df_inf['prob_dead'] = (inf_res['dead']) / (inf_res['total']) * 100

    df_cin = pd.DataFrame()
    df_cin['years'] = cin_years
    df_cin['prob_clearance_persist'] = (cin_res['cleared']+cin_res['persisted'])/(cin_res['total']) * 100
    df_cin['prob_invasion'] = (cin_res['progressed'])/(cin_res['total']) * 100
    df_cin['prob_dead'] = (cin_res['dead']) / (cin_res['total']) * 100

    ####################
    # Make figure, set fonts and colors
    ####################
    set_font(size=16)
    colors = sc.gridcolors(5)
    fig, axes = pl.subplots(1, 2, figsize=(11, 9))

    # First INF
    bottom = np.zeros(len(df_inf['years']))
    layers = ['prob_clearance', 'prob_persist', 'prob_progressed', 'prob_dead']
    labels = ['Cleared', 'Persisted', 'Progressed', 'Dead']
    for ln,layer in enumerate(layers):
        axes[0].fill_between(df_inf['years'], bottom, bottom+df_inf[layer], color=colors[ln], label=labels[ln])
        bottom += df_inf[layer]

    # Now CIN
    bottom = np.zeros(len(df_cin['years']))
    layers = ['prob_clearance_persist', 'prob_invasion', 'prob_dead']
    labels = ['Regressed/Persisted', 'Invasion', 'Dead']
    for ln,layer in enumerate(layers):
        axes[1].fill_between(df_cin['years'], bottom, bottom+df_cin[layer], color=colors[ln], label=labels[ln])
        bottom += df_cin[layer]
    axes[0].legend(loc='lower right')
    axes[1].legend(loc='lower right')
    axes[0].set_xlabel('Time since infection')
    axes[1].set_xlabel('Time since CIN')
    fig.tight_layout()
    fig.savefig(f'dist_infections.png')
    fig.show()

    # Make sims
    genotypes = ['hpv16', 'hpv18', 'hi5']
    glabels = ['HPV16', 'HPV18', 'HI5']

    dur_cin = sc.autolist()
    cancer_fns = sc.autolist()
    cin_fns = sc.autolist()
    dur_precin = sc.autolist()
    for gi, genotype in enumerate(genotypes):
        dur_precin += sim['genotype_pars'][genotype]['dur_precin']
        dur_cin += sim['genotype_pars'][genotype]['dur_cin']
        cancer_fns += sim['genotype_pars'][genotype]['cancer_fn']
        cin_fns += sim['genotype_pars'][genotype]['cin_fn']


    ####################
    # Make figure, set fonts and colors
    ####################
    set_font(size=12)
    colors = sc.gridcolors(len(genotypes))
    fig, axes = pl.subplots(2, 3, figsize=(11, 9))
    axes = axes.flatten()
    cmap = pl.cm.Oranges([0.25, 0.5, 0.75, 1])

    ####################
    # Make plots
    ####################
    dt = 0.25
    this_precinx = np.arange(dt, 15+dt, dt)
    years = np.arange(1, 16, 1)
    this_cinx = np.arange(dt, 30+dt, dt)
    n_samples = 10

    width = .3
    multiplier = 0

    # Durations and severity of dysplasia
    for gi, gtype in enumerate(genotypes):
        offset = width * multiplier
        # Panel A: durations of infection
        sigma, scale = lognorm_params(dur_precin[gi]['par1'], dur_precin[gi]['par2'])
        rv = lognorm(sigma, 0, scale)
        axes[0].bar(years+offset-width/3, rv.pdf(years), color=colors[gi], lw=2, label=glabels[gi], width=width)
        multiplier += 1
        # Panel B: prob of dysplasia
        dysp = hppar.compute_severity(this_precinx[:], pars=cin_fns[gi])
        axes[1].plot(this_precinx, dysp, color=colors[gi], lw=2, label=gtype.upper())

        # Panel C: durations of CIN
        sigma, scale = lognorm_params(dur_cin[gi]['par1'], dur_cin[gi]['par2'])
        rv = lognorm(sigma, 0, scale)
        axes[2].plot(this_cinx, rv.pdf(this_cinx), color=colors[gi], lw=2, label=glabels[gi])

        # Panel D: dysplasia
        cancer = hppar.compute_severity(this_cinx[:], pars=cancer_fns[gi])
        axes[3].plot(this_cinx, cancer, color=colors[gi], lw=2, label=gtype.upper())


    axes[0].set_ylabel("")
    axes[0].grid()
    axes[0].set_xlabel("Duration of infection (years)")
    axes[0].set_title("Distribution of\n infection duration")
    axes[0].legend(frameon=False)

    axes[1].set_ylabel("Probability of CIN")
    axes[1].set_xlabel("Duration of infection (years)")
    axes[1].set_title("Infection duration to progression\nfunction")
    axes[1].set_ylim([0,1])
    axes[1].grid()

    axes[2].set_ylabel("")
    axes[2].grid()
    axes[2].set_xlabel("Duration of CIN (years)")
    axes[2].set_title("Distribution of\n CIN duration")
    axes[2].legend(frameon=False)

    axes[3].set_ylim([0,1])
    axes[3].grid()
    # axes[2].set_ylabel("Probability of transformation")
    axes[3].set_xlabel("Duration of CIN (years)")
    axes[3].set_title("Probability of cancer\n within X years")

    # Panel F: CIN dwelltime
    a = sim.get_analyzer('dwelltime_by_genotype')
    dd = {}
    dd['dwelltime'] = sc.autolist()
    dd['genotype'] = sc.autolist()
    dd['state'] = sc.autolist()
    for cin in ['precin', 'cin']:
        dt = a.dwelltime[cin]
        data = dt[0]+dt[1]+dt[2]
        labels = ['HPV16']*len(dt[0]) + ['HPV18']*len(dt[1]) + ['HI5']*len(dt[2])
        dd['dwelltime'] += data
        dd['genotype'] += labels
        dd['state'] += [cin.upper()]*len(labels)
    df = pd.DataFrame(dd)
    sns.boxplot(data=df, x="state", y="dwelltime", hue="genotype", ax=axes[5], showfliers=False, palette=colors)
    axes[5].legend([], [], frameon=False)
    axes[5].set_xlabel("")
    axes[5].set_ylabel("Dwelltime")
    axes[5].set_title('Dwelltimes from\n infection to CIN grades')

    ac = {}
    ac['age'] = sc.autolist()
    ac['genotype'] = sc.autolist()
    ac['state'] = sc.autolist()
    for state, state_label in zip([a.age_causal, a.age_cancer], ['infection', 'cancer']):
        data = state[0]+state[1]+state[2]
        labels = ['HPV16']*len(state[0]) + ['HPV18']*len(state[1]) + ['HI5']*len(state[2])
        ac['age'] += data
        ac['genotype'] += labels
        ac['state'] += [state_label.upper()]*len(labels)
    ac_df = pd.DataFrame(ac)
    sns.boxplot(data=ac_df, x="state", y="age", hue="genotype", ax=axes[4], showfliers=False, palette=colors)
    axes[4].legend([], [], frameon=False)
    axes[4].set_xlabel("")
    axes[4].set_ylabel("Age")
    axes[4].set_title('Age of causal infection\nand cancer')

    fig.tight_layout()
    fig.savefig(f'nathx.png')
    fig.show()

    return


def plot_nh_simple(sim=None):
    # Make sims
    genotypes = ['hpv16', 'hpv18', 'hi5']
    glabels = ['HPV16', 'HPV18', 'HI5']

    dur_cin = sc.autolist()
    cancer_fns = sc.autolist()
    cin_fns = sc.autolist()
    dur_precin = sc.autolist()
    for gi, genotype in enumerate(genotypes):
        dur_precin += sim['genotype_pars'][genotype]['dur_precin']
        dur_cin += sim['genotype_pars'][genotype]['dur_cin']
        cancer_fns += sim['genotype_pars'][genotype]['cancer_fn']
        cin_fns += sim['genotype_pars'][genotype]['cin_fn']


    ####################
    # Make figure, set fonts and colors
    ####################
    set_font(size=12)
    colors = sc.gridcolors(len(genotypes))
    fig, axes = pl.subplots(2, 2, figsize=(11, 9))
    axes = axes.flatten()
    cmap = pl.cm.Oranges([0.25, 0.5, 0.75, 1])

    ####################
    # Make plots
    ####################
    dt = 0.25
    this_precinx = np.arange(dt, 15+dt, dt)
    years = np.arange(1,16,1)
    this_cinx = np.arange(dt, 30+dt, dt)
    n_samples = 10

    width = .2
    multiplier=0

    # Durations and severity of dysplasia
    for gi, gtype in enumerate(genotypes):
        offset = width * multiplier

        # Panel A: durations of infection
        # axes[0].set_ylim([0,1])
        if gi == 0:
            s_16, scale_16 = hpu.logn_percentiles_to_pars(1, 0.5, 3, 0.6)
            rv = lognorm(s=s_16, scale=scale_16)
        else:
            s, scale = hpu.logn_percentiles_to_pars(1, 0.7, 3, 0.86)
            rv = lognorm(s=s, scale=scale)
        axes[0].bar(years+offset - width/3, 1-rv.cdf(years), color=colors[gi], lw=2, label=glabels[gi], width=width)
        multiplier += 1
        # Panel B: prob of dysplasia
        dysp = hppar.compute_severity(this_precinx[:], pars=cin_fns[gi])
        axes[1].plot(this_precinx, dysp, color=colors[gi], lw=2, label=gtype.upper())

        # Panel C: durations of CIN
        sigma, scale = lognorm_params(dur_cin[gi]['par1'], dur_cin[gi]['par2'])
        rv = lognorm(sigma, 0, scale)
        axes[2].plot(this_cinx, rv.pdf(this_cinx), color=colors[gi], lw=2, label=glabels[gi])

        # Panel D: dysplasia
        cancer = hppar.compute_severity(this_cinx[:], pars=cancer_fns[gi])
        axes[3].plot(this_cinx, cancer, color=colors[gi], lw=2, label=gtype.upper())


    axes[0].set_ylabel("")
    axes[0].grid()
    axes[0].set_xlabel("Duration of infection (years)")
    axes[0].set_title("Probability of persistance")
    axes[0].legend(frameon=False)

    axes[1].set_ylabel("Probability of CIN")
    axes[1].set_xlabel("Duration of infection (years)")
    axes[1].set_title("Infection duration to progression\nfunction")
    axes[1].set_ylim([0,1])
    axes[1].grid()

    axes[2].set_ylabel("")
    axes[2].grid()
    axes[2].set_xlabel("Duration of CIN (years)")
    axes[2].set_title("Distribution of\n CIN duration")
    axes[2].legend(frameon=False)

    axes[3].set_ylim([0,1])
    axes[3].grid()
    # axes[2].set_ylabel("Probability of transformation")
    axes[3].set_xlabel("Duration of CIN (years)")
    axes[3].set_title("Probability of cancer\n within X years")

    fig.tight_layout()
    fig.savefig(f'nathx_simple.png')
    fig.show()
    return

# %% Run as a script
if __name__ == '__main__':

    make_simple = False
    make_stacked = True
    do_run = True

    if make_simple:
        sim = hpv.Sim()
        sim.initialize()
        plot_nh_simple(sim)

    # sim.pars['genotype_pars']['hpv16']['cin_fn']['x_infl']=0
    # sim.pars['genotype_pars']['hpv16']['cin_fn']['k'] = 0.2
    #
    # sim.pars['genotype_pars']['hpv18']['cin_fn']['x_infl']=0
    # sim.pars['genotype_pars']['hpv18']['cin_fn']['k'] = 0.2
    # sim.pars['genotype_pars']['hpv18']['cin_fn']['y_max'] = 0.9
    #
    # sim.pars['genotype_pars']['hi5']['cin_fn']['x_infl']=0
    # sim.pars['genotype_pars']['hi5']['cin_fn']['k'] = 0.2
    # sim.pars['genotype_pars']['hi5']['cin_fn']['y_max'] = 0.85

    if make_stacked:

        location = 'india'
        if do_run:
            pars = {
                'location': location,
                'start': 1970,
                'end': 2020,
                'ms_agent_ratio': 100,
                'n_agents': 50e3,
                'sev_dist': dict(dist='normal_pos', par1=1., par2=0.001)
            }
            age_causal_by_genotype = dwelltime_by_genotype(start_year=2000)
            inf_dist = outcomes_by_year_v2(start_year=2000)
            sim = hpv.Sim(pars, analyzers=[age_causal_by_genotype, inf_dist])
            sim.run()
            sim.plot()
            sim.shrink()
            sc.saveobj(f'{location}.sim', sim)

        else:
            sim = sc.loadobj(f'{location}.sim')


        plot_nh(sim)

    print('Done.')<|MERGE_RESOLUTION|>--- conflicted
+++ resolved
@@ -72,16 +72,7 @@
 
     def apply(self, sim):
         if sim.yearvec[sim.t] == self.start_year:
-<<<<<<< HEAD
-            idx = ((sim.people.date_exposed == sim.t) & (sim.people.sex==0)).nonzero()  # Get people exposed on this step
-            # import traceback
-            # traceback.print_exc()
-            # import pdb
-            # pdb.set_trace()
-
-=======
             idx = ((sim.people.date_exposed == sim.t) & (sim.people.sex==0) & (sim.people.n_infections==1)).nonzero()  # Get people exposed on this step
->>>>>>> 57a81279
             inf_inds = idx[-1]
             if len(inf_inds):
                 scale = sim.people.scale[inf_inds]
